--- conflicted
+++ resolved
@@ -301,25 +301,4 @@
 | 18  | 42         | 6                 | 1         | 29.95s              |
 | 19  | 20         | 3                 | 1         | 32.6s               |
 | 20  | 11         | 2                 | 1         | 41.3s               |
-<<<<<<< HEAD
-| 21  | 6          | 1                 | 1         | 51.9s               |
-
-## Projects built with `halo2-lib`
-
-- [Axiom](https://github.com/axiom-crypto/axiom-eth) -- Prove facts about Ethereum on-chain data via aggregate block header, account, and storage proofs.
-- [Proof of Email](https://github.com/zkemail/) -- Prove facts about emails with the same trust assumption as the email domain.
-  - [halo2-regex](https://github.com/zkemail/halo2-regex)
-  - [halo2-zk-email](https://github.com/zkemail/halo2-zk-email)
-  - [halo2-base64](https://github.com/zkemail/halo2-base64)
-  - [halo2-rsa](https://github.com/zkemail/halo2-rsa/tree/feat/new_bigint)
-- [halo2-fri-gadget](https://github.com/maxgillett/halo2-fri-gadget) -- FRI verifier in halo2.
-- [eth-voice-recovery](https://github.com/SoraSuegami/voice_recovery_circuit)
-  <<<<<<< HEAD
-- # [zkevm signature verification circuit](https://github.com/scroll-tech/zkevm-circuits/tree/develop/zkevm-circuits/src/sig_circuit.rs)
-- [zkevm tx-circuit](https://github.com/scroll-tech/zkevm-circuits/tree/develop/zkevm-circuits/src/tx_circuit)
-  > > > > > > > release-0.4.1-rc
-- [webauthn-halo2](https://github.com/zkwebauthn/webauthn-halo2) -- Proving and verifying WebAuthn with halo2.
-- [Fixed Point Arithmetic](https://github.com/DCMMC/halo2-scaffold/tree/main/src/gadget) -- Fixed point arithmetic library in halo2.
-=======
-| 21  | 6          | 1                 | 1         | 51.9s               |
->>>>>>> 2fe813b3
+| 21  | 6          | 1                 | 1         | 51.9s               |