#[cfg(feature = "halo2-pse")]
use crate::halo2_proofs::arithmetic::CurveAffine;
use crate::halo2_proofs::{arithmetic::FieldExt, circuit::Value};
use core::hash::Hash;
use num_bigint::BigInt;
use num_bigint::BigUint;
use num_bigint::Sign;
use num_traits::Signed;
use num_traits::{One, Zero};

/// Helper trait to convert to and from a [BigPrimeField] by converting a list of [u64] digits
#[cfg(feature = "halo2-axiom")]
pub trait BigPrimeField: ScalarField {
    /// Converts a slice of [u64] to [BigPrimeField]
    /// * `val`: the slice of u64
    /// Assumes val.len() <= 4
    fn from_u64_digits(val: &[u64]) -> Self;
}
#[cfg(feature = "halo2-axiom")]
impl<F> BigPrimeField for F
where
    F: FieldExt + Hash + Into<[u64; 4]> + From<[u64; 4]>,
{
    #[inline(always)]
    fn from_u64_digits(val: &[u64]) -> Self {
        debug_assert!(val.len() <= 4);
        let mut raw = [0u64; 4];
        raw[..val.len()].copy_from_slice(val);
        Self::from(raw)
    }
}

/// Helper trait to convert to and from a [ScalarField] by decomposing its an field element into [u64] limbs.
/// 
/// Note: Since the number of bits necessary to represent a field element is larger than the number of bits in a u64, we decompose the bit representation of the field element into multiple [u64] values e.g. `limbs`.
#[cfg(feature = "halo2-axiom")]
pub trait ScalarField: FieldExt + Hash {
    /// Returns the base `2<sup>bit_len</sup>` little endian representation of the [ScalarField] element up to `num_limbs` number of limbs (truncates any extra limbs).
    ///
    /// Assumes `bit_len < 64`.
    /// * `num_limbs`: number of limbs to return
    /// * `bit_len`: number of bits in each limb
    fn to_u64_limbs(self, num_limbs: usize, bit_len: usize) -> Vec<u64>;
}
#[cfg(feature = "halo2-axiom")]
impl<F> ScalarField for F
where
    F: FieldExt + Hash + Into<[u64; 4]>,
{
    #[inline(always)]
    fn to_u64_limbs(self, num_limbs: usize, bit_len: usize) -> Vec<u64> {
        // Basically same as `to_repr` but does not go further into bytes
        let tmp: [u64; 4] = self.into();
        decompose_u64_digits_to_limbs(tmp, num_limbs, bit_len)
    }
}

// Later: will need to separate BigPrimeField from ScalarField when Goldilocks is introduced

#[cfg(feature = "halo2-pse")]
pub trait BigPrimeField = FieldExt<Repr = [u8; 32]> + Hash;

#[cfg(feature = "halo2-pse")]
pub trait ScalarField = FieldExt + Hash;

/// Converts an [Iterator] of u64 digits into `number_of_limbs` limbs of `bit_len` bits returned as a [Vec].
///
/// Assumes: `bit_len < 64`.
/// * `e`: Iterator of [u64] digits
/// * `number_of_limbs`: number of limbs to return
/// * `bit_len`: number of bits in each limb
#[inline(always)]
pub(crate) fn decompose_u64_digits_to_limbs(
    e: impl IntoIterator<Item = u64>,
    number_of_limbs: usize,
    bit_len: usize,
) -> Vec<u64> {
    debug_assert!(bit_len < 64);

    let mut e = e.into_iter();
    // Mask to extract the bits from each digit
    let mask: u64 = (1u64 << bit_len) - 1u64;
    let mut u64_digit = e.next().unwrap_or(0);
    let mut rem = 64;

    // For each digit, we extract its individual limbs by repeatedly masking and shifting the digit based on how many bits we have left to extract.
    (0..number_of_limbs)
        .map(|_| match rem.cmp(&bit_len) {
            // If `rem` > `bit_len`, we mask the bits from the `u64_digit` to return the first limb.
            // We shift the digit to the right by `bit_len` bits and subtract `bit_len` from `rem`
            core::cmp::Ordering::Greater => {
                let limb = u64_digit & mask;
                u64_digit >>= bit_len;
                rem -= bit_len;
                limb
            }
            // If `rem` == `bit_len`, then we mask the bits from the `u64_digit` to return the first limb
            // We retrieve the next digit and reset `rem` to 64
            core::cmp::Ordering::Equal => {
                let limb = u64_digit & mask;
                u64_digit = e.next().unwrap_or(0);
                rem = 64;
                limb
            }
            // If `rem` < `bit_len`, we retrieve the next digit, mask it, and shift left `rem` bits from the `u64_digit` to return the first limb.
            // we shift the digit to the right by `bit_len` - `rem` bits to retrieve the start of the next limb and add 64 - bit_len to `rem` to get the remainder.
            core::cmp::Ordering::Less => {
                let mut limb = u64_digit;
                u64_digit = e.next().unwrap_or(0);
                limb |= (u64_digit & ((1 << (bit_len - rem)) - 1)) << rem;
                u64_digit >>= bit_len - rem;
                rem += 64 - bit_len;
                limb
            }
        })
        .collect()
}

/// Returns the number of bits needed to represent the value of `x`.
pub fn bit_length(x: u64) -> usize {
    (u64::BITS - x.leading_zeros()) as usize
}

/// Returns the ceiling of the base 2 logarithm of `x`.
/// 
/// Assumes x != 0
pub fn log2_ceil(x: u64) -> usize {
    (u64::BITS - x.leading_zeros() - (x & (x - 1) == 0) as u32) as usize
}

<<<<<<< HEAD
=======
/// Returns the modulus of [BigPrimeField].
>>>>>>> f5664518
pub fn modulus<F: BigPrimeField>() -> BigUint {
    fe_to_biguint(&-F::one()) + 1u64
}

<<<<<<< HEAD
=======
/// Returns the [BigPrimeField] element of 2<sup>n</sup>.
/// * `n`: the desired power of 2.
>>>>>>> f5664518
pub fn power_of_two<F: BigPrimeField>(n: usize) -> F {
    biguint_to_fe(&(BigUint::one() << n))
}

<<<<<<< HEAD
/// assume `e` less than modulus of F
=======
/// Converts an immutable reference to [BigUint] to a [BigPrimeField].
/// * `e`: immutable reference to [BigUint]
>>>>>>> f5664518
pub fn biguint_to_fe<F: BigPrimeField>(e: &BigUint) -> F {
    #[cfg(feature = "halo2-axiom")]
    {
        F::from_u64_digits(&e.to_u64_digits())
    }

    #[cfg(feature = "halo2-pse")]
    {
        let mut repr = F::Repr::default();
        let bytes = e.to_bytes_le();
        repr.as_mut()[..bytes.len()].copy_from_slice(&bytes);
        F::from_repr(repr).unwrap()
    }
}

<<<<<<< HEAD
/// assume `|e|` less than modulus of F
=======
/// Converts an immutable reference to [BigInt] to a [BigPrimeField].
/// * `e`: immutable reference to [BigInt]
>>>>>>> f5664518
pub fn bigint_to_fe<F: BigPrimeField>(e: &BigInt) -> F {
    #[cfg(feature = "halo2-axiom")]
    {
        let (sign, digits) = e.to_u64_digits();
        if sign == Sign::Minus {
            -F::from_u64_digits(&digits)
        } else {
            F::from_u64_digits(&digits)
        }
    }
    #[cfg(feature = "halo2-pse")]
    {
        let (sign, bytes) = e.to_bytes_le();
        let mut repr = F::Repr::default();
        repr.as_mut()[..bytes.len()].copy_from_slice(&bytes);
        let f_abs = F::from_repr(repr).unwrap();
        if sign == Sign::Minus {
            -f_abs
        } else {
            f_abs
        }
    }
}

/// Converts an immutable reference to an PrimeField element into a [BigUint] element. 
/// * `fe`: immutable reference to PrimeField element to convert
pub fn fe_to_biguint<F: ff::PrimeField>(fe: &F) -> BigUint {
    BigUint::from_bytes_le(fe.to_repr().as_ref())
}

<<<<<<< HEAD
=======
/// Converts an immutable reference to a [BigPrimeField] element into a [BigInt] element. 
/// * `fe`: immutable reference to [BigPrimeField] element to convert
>>>>>>> f5664518
pub fn fe_to_bigint<F: BigPrimeField>(fe: &F) -> BigInt {
    // TODO: `F` should just have modulus as lazy_static or something
    let modulus = modulus::<F>();
    let e = fe_to_biguint(fe);
    if e <= &modulus / 2u32 {
        BigInt::from_biguint(Sign::Plus, e)
    } else {
        BigInt::from_biguint(Sign::Minus, modulus - e)
    }
}

<<<<<<< HEAD
=======
/// Decomposes an immutable reference to a [BigPrimeField] element into `number_of_limbs` limbs of `bit_len` bits each and returns a [Vec] of [BigPrimeField] represented by those limbs.
/// 
/// Assumes `bit_len < 128`.
/// * `e`: immutable reference to [BigPrimeField] element to decompose
/// * `number_of_limbs`: number of limbs to decompose `e` into
/// * `bit_len`: number of bits in each limb
>>>>>>> f5664518
pub fn decompose<F: BigPrimeField>(e: &F, number_of_limbs: usize, bit_len: usize) -> Vec<F> {
    if bit_len > 64 {
        decompose_biguint(&fe_to_biguint(e), number_of_limbs, bit_len)
    } else {
        decompose_fe_to_u64_limbs(e, number_of_limbs, bit_len).into_iter().map(F::from).collect()
    }
}

/// Decomposes an immutable reference to a [ScalarField] element into `number_of_limbs` limbs of `bit_len` bits each and returns a [Vec] of [u64] represented by those limbs.
///
/// Assumes `bit_len` < 64
/// * `e`: immutable reference to [ScalarField] element to decompose
/// * `number_of_limbs`: number of limbs to decompose `e` into
/// * `bit_len`: number of bits in each limb
pub fn decompose_fe_to_u64_limbs<F: ScalarField>(
    e: &F,
    number_of_limbs: usize,
    bit_len: usize,
) -> Vec<u64> {
    #[cfg(feature = "halo2-axiom")]
    {
        e.to_u64_limbs(number_of_limbs, bit_len)
    }

    #[cfg(feature = "halo2-pse")]
    {
        decompose_u64_digits_to_limbs(fe_to_biguint(e).iter_u64_digits(), number_of_limbs, bit_len)
    }
}

<<<<<<< HEAD
=======
/// Decomposes an immutable reference to a [BigUint] into `num_limbs` limbs of `bit_len` bits each and returns a [Vec] of [BigPrimeField] represented by those limbs.
///
/// Assumes 64 <= `bit_len` < 128.
/// * `e`: immutable reference to [BigInt] to decompose
/// * `num_limbs`: number of limbs to decompose `e` into
/// * `bit_len`: number of bits in each limb
>>>>>>> f5664518
pub fn decompose_biguint<F: BigPrimeField>(
    e: &BigUint,
    num_limbs: usize,
    bit_len: usize,
) -> Vec<F> {
<<<<<<< HEAD
=======
    // bit_len must be between 64` and 128
>>>>>>> f5664518
    debug_assert!((64..128).contains(&bit_len));
    let mut e = e.iter_u64_digits();

    // Grab first 128-bit limb from iterator
    let mut limb0 = e.next().unwrap_or(0) as u128;
    let mut rem = bit_len - 64;
    let mut u64_digit = e.next().unwrap_or(0);
<<<<<<< HEAD
=======
    // Extract second limb (bit length 64) from e
>>>>>>> f5664518
    limb0 |= ((u64_digit & ((1 << rem) - 1u64)) as u128) << 64u32;
    u64_digit >>= rem;
    rem = 64 - rem;

    // Convert `limb0` into field element `F` and create an iterator by chaining `limb0` with the computing the remaining limbs
    core::iter::once(F::from_u128(limb0))
        .chain((1..num_limbs).map(|_| {
            let mut limb = u64_digit as u128;
            let mut bits = rem;
            u64_digit = e.next().unwrap_or(0);
            if bit_len >= 64 + bits {
                limb |= (u64_digit as u128) << bits;
                u64_digit = e.next().unwrap_or(0);
                bits += 64;
            }
            rem = bit_len - bits;
            limb |= ((u64_digit & ((1 << rem) - 1)) as u128) << bits;
            u64_digit >>= rem;
            rem = 64 - rem;
            F::from_u128(limb)
        }))
        .collect()
}

<<<<<<< HEAD
=======
/// Decomposes an immutable reference to a [BigInt] into `num_limbs` limbs of `bit_len` bits each and returns a [Vec] of [BigPrimeField] represented by those limbs.
/// 
/// Assumes `bit_len < 128`.
/// * `e`: immutable reference to `BigInt` to decompose
/// * `num_limbs`: number of limbs to decompose `e` into
/// * `bit_len`: number of bits in each limb
>>>>>>> f5664518
pub fn decompose_bigint<F: BigPrimeField>(e: &BigInt, num_limbs: usize, bit_len: usize) -> Vec<F> {
    if e.is_negative() {
        decompose_biguint::<F>(e.magnitude(), num_limbs, bit_len).into_iter().map(|x| -x).collect()
    } else {
        decompose_biguint(e.magnitude(), num_limbs, bit_len)
    }
}

<<<<<<< HEAD
=======
/// Decomposes an immutable reference to a [BigInt] into `num_limbs` limbs of `bit_len` bits each and returns a [Vec] of [BigPrimeField] represented by those limbs wrapped in [Value].
/// 
/// Assumes `bit_len` < 128.
/// * `e`: immutable reference to `BigInt` to decompose
/// * `num_limbs`: number of limbs to decompose `e` into
/// * `bit_len`: number of bits in each limb
>>>>>>> f5664518
pub fn decompose_bigint_option<F: BigPrimeField>(
    value: Value<&BigInt>,
    number_of_limbs: usize,
    bit_len: usize,
) -> Vec<Value<F>> {
    value.map(|e| decompose_bigint(e, number_of_limbs, bit_len)).transpose_vec(number_of_limbs)
}

/// Wraps the internal value of `value` in an [Option]. 
/// If the value is [None], then the function returns [None].
/// * `value`: Value to convert.
pub fn value_to_option<V>(value: Value<V>) -> Option<V> {
    let mut v = None;
    value.map(|val| {
        v = Some(val);
    });
    v
}

/// Computes the value of an integer by passing as `input` a [Vec] of its limb values and the `bit_len` (bit length) used.
///
/// Returns the sum of all limbs scaled by 2<sup>(bit_len * i)</sup> where i is the index of the limb.
/// * `input`: Limb values of the integer.
/// * `bit_len`: Length of limb in bits
pub fn compose(input: Vec<BigUint>, bit_len: usize) -> BigUint {
    input.iter().rev().fold(BigUint::zero(), |acc, val| (acc << bit_len) + val)
}

#[cfg(feature = "halo2-axiom")]
pub use halo2_proofs_axiom::halo2curves::CurveAffineExt;

#[cfg(feature = "halo2-pse")]
pub trait CurveAffineExt: CurveAffine {
    /// Unlike the `Coordinates` trait, this just returns the raw affine (X, Y) coordinantes without checking `is_on_curve`
    fn into_coordinates(self) -> (Self::Base, Self::Base) {
        let coordinates = self.coordinates().unwrap();
        (*coordinates.x(), *coordinates.y())
    }
}
#[cfg(feature = "halo2-pse")]
impl<C: CurveAffine> CurveAffineExt for C {}

/// Module for reading parameters for Halo2 proving system from the file system.
pub mod fs {
    use std::{
        env::var,
        fs::{self, File},
        io::{BufReader, BufWriter},
    };

    use crate::halo2_proofs::{
        halo2curves::{
            bn256::{Bn256, G1Affine},
            CurveAffine,
        },
        poly::{
            commitment::{Params, ParamsProver},
            kzg::commitment::ParamsKZG,
        },
    };
    use rand_chacha::{rand_core::SeedableRng, ChaCha20Rng};

    /// Reads the srs from a file found in `./params/kzg_bn254_{k}.srs` or `{dir}/kzg_bn254_{k}.srs` if `PARAMS_DIR` env var is specified.
    /// * `k`: degree that expresses the size of circuit (i.e., 2^<sup>k</sup> is the number of rows in the circuit)
    pub fn read_params(k: u32) -> ParamsKZG<Bn256> {
        let dir = var("PARAMS_DIR").unwrap_or_else(|_| "./params".to_string());
        ParamsKZG::<Bn256>::read(&mut BufReader::new(
            File::open(format!("{dir}/kzg_bn254_{k}.srs").as_str())
                .expect("Params file does not exist"),
        ))
        .unwrap()
    }

    /// Attempts to read the srs from a file found in `./params/kzg_bn254_{k}.srs` or `{dir}/kzg_bn254_{k}.srs` if `PARAMS_DIR` env var is specified, creates a file it if it does not exist.
    /// * `k`: degree that expresses the size of circuit (i.e., 2^<sup>k</sup> is the number of rows in the circuit)
    /// * `setup`: a function that creates the srs
    pub fn read_or_create_srs<'a, C: CurveAffine, P: ParamsProver<'a, C>>(
        k: u32,
        setup: impl Fn(u32) -> P,
    ) -> P {
        let dir = var("PARAMS_DIR").unwrap_or_else(|_| "./params".to_string());
        let path = format!("{dir}/kzg_bn254_{k}.srs");
        match File::open(path.as_str()) {
            Ok(f) => {
                #[cfg(feature = "display")]
                println!("read params from {path}");
                let mut reader = BufReader::new(f);
                P::read(&mut reader).unwrap()
            }
            Err(_) => {
                #[cfg(feature = "display")]
                println!("creating params for {k}");
                fs::create_dir_all(dir).unwrap();
                let params = setup(k);
                params.write(&mut BufWriter::new(File::create(path).unwrap())).unwrap();
                params
            }
        }
    }

    /// Generates the SRS for the KZG scheme and writes it to a file found in "./params/kzg_bn2_{k}.srs` or `{dir}/kzg_bn254_{k}.srs` if `PARAMS_DIR` env var is specified, creates a file it if it does not exist" 
    /// * `k`: degree that expresses the size of circuit (i.e., 2^<sup>k</sup> is the number of rows in the circuit)
    pub fn gen_srs(k: u32) -> ParamsKZG<Bn256> {
        read_or_create_srs::<G1Affine, _>(k, |k| {
            ParamsKZG::<Bn256>::setup(k, ChaCha20Rng::from_seed(Default::default()))
        })
    }
}

#[cfg(test)]
mod tests {
    use crate::halo2_proofs::halo2curves::bn256::Fr;
    use num_bigint::RandomBits;
    use rand::{rngs::OsRng, Rng};
    use std::ops::Shl;

    use super::*;

    #[test]
    fn test_signed_roundtrip() {
        use crate::halo2_proofs::halo2curves::bn256::Fr;
        assert_eq!(fe_to_bigint(&bigint_to_fe::<Fr>(&-BigInt::one())), -BigInt::one());
    }

    #[test]
    fn test_decompose_biguint() {
        let mut rng = OsRng;
        const MAX_LIMBS: u64 = 5;
        for bit_len in 64..128usize {
            for num_limbs in 1..=MAX_LIMBS {
                for _ in 0..10_000usize {
                    let mut e: BigUint = rng.sample(RandomBits::new(num_limbs * bit_len as u64));
                    let limbs = decompose_biguint::<Fr>(&e, num_limbs as usize, bit_len);

                    let limbs2 = {
                        let mut limbs = vec![];
                        let mask = BigUint::one().shl(bit_len) - 1usize;
                        for _ in 0..num_limbs {
                            let limb = &e & &mask;
                            let mut bytes_le = limb.to_bytes_le();
                            bytes_le.resize(32, 0u8);
                            limbs.push(Fr::from_bytes(&bytes_le.try_into().unwrap()).unwrap());
                            e >>= bit_len;
                        }
                        limbs
                    };
                    assert_eq!(limbs, limbs2);
                }
            }
        }
    }

    #[test]
    fn test_decompose_u64_digits_to_limbs() {
        let mut rng = OsRng;
        const MAX_LIMBS: u64 = 5;
        for bit_len in 0..64usize {
            for num_limbs in 1..=MAX_LIMBS {
                for _ in 0..10_000usize {
                    let mut e: BigUint = rng.sample(RandomBits::new(num_limbs * bit_len as u64));
                    let limbs = decompose_u64_digits_to_limbs(
                        e.to_u64_digits(),
                        num_limbs as usize,
                        bit_len,
                    );
                    let limbs2 = {
                        let mut limbs = vec![];
                        let mask = BigUint::one().shl(bit_len) - 1usize;
                        for _ in 0..num_limbs {
                            let limb = &e & &mask;
                            limbs.push(u64::try_from(limb).unwrap());
                            e >>= bit_len;
                        }
                        limbs
                    };
                    assert_eq!(limbs, limbs2);
                }
            }
        }
    }
}<|MERGE_RESOLUTION|>--- conflicted
+++ resolved
@@ -128,29 +128,19 @@
     (u64::BITS - x.leading_zeros() - (x & (x - 1) == 0) as u32) as usize
 }
 
-<<<<<<< HEAD
-=======
 /// Returns the modulus of [BigPrimeField].
->>>>>>> f5664518
 pub fn modulus<F: BigPrimeField>() -> BigUint {
     fe_to_biguint(&-F::one()) + 1u64
 }
 
-<<<<<<< HEAD
-=======
 /// Returns the [BigPrimeField] element of 2<sup>n</sup>.
 /// * `n`: the desired power of 2.
->>>>>>> f5664518
 pub fn power_of_two<F: BigPrimeField>(n: usize) -> F {
     biguint_to_fe(&(BigUint::one() << n))
 }
 
-<<<<<<< HEAD
-/// assume `e` less than modulus of F
-=======
 /// Converts an immutable reference to [BigUint] to a [BigPrimeField].
 /// * `e`: immutable reference to [BigUint]
->>>>>>> f5664518
 pub fn biguint_to_fe<F: BigPrimeField>(e: &BigUint) -> F {
     #[cfg(feature = "halo2-axiom")]
     {
@@ -166,12 +156,8 @@
     }
 }
 
-<<<<<<< HEAD
-/// assume `|e|` less than modulus of F
-=======
 /// Converts an immutable reference to [BigInt] to a [BigPrimeField].
 /// * `e`: immutable reference to [BigInt]
->>>>>>> f5664518
 pub fn bigint_to_fe<F: BigPrimeField>(e: &BigInt) -> F {
     #[cfg(feature = "halo2-axiom")]
     {
@@ -202,11 +188,8 @@
     BigUint::from_bytes_le(fe.to_repr().as_ref())
 }
 
-<<<<<<< HEAD
-=======
 /// Converts an immutable reference to a [BigPrimeField] element into a [BigInt] element. 
 /// * `fe`: immutable reference to [BigPrimeField] element to convert
->>>>>>> f5664518
 pub fn fe_to_bigint<F: BigPrimeField>(fe: &F) -> BigInt {
     // TODO: `F` should just have modulus as lazy_static or something
     let modulus = modulus::<F>();
@@ -218,15 +201,12 @@
     }
 }
 
-<<<<<<< HEAD
-=======
 /// Decomposes an immutable reference to a [BigPrimeField] element into `number_of_limbs` limbs of `bit_len` bits each and returns a [Vec] of [BigPrimeField] represented by those limbs.
 /// 
 /// Assumes `bit_len < 128`.
 /// * `e`: immutable reference to [BigPrimeField] element to decompose
 /// * `number_of_limbs`: number of limbs to decompose `e` into
 /// * `bit_len`: number of bits in each limb
->>>>>>> f5664518
 pub fn decompose<F: BigPrimeField>(e: &F, number_of_limbs: usize, bit_len: usize) -> Vec<F> {
     if bit_len > 64 {
         decompose_biguint(&fe_to_biguint(e), number_of_limbs, bit_len)
@@ -257,24 +237,18 @@
     }
 }
 
-<<<<<<< HEAD
-=======
 /// Decomposes an immutable reference to a [BigUint] into `num_limbs` limbs of `bit_len` bits each and returns a [Vec] of [BigPrimeField] represented by those limbs.
 ///
 /// Assumes 64 <= `bit_len` < 128.
 /// * `e`: immutable reference to [BigInt] to decompose
 /// * `num_limbs`: number of limbs to decompose `e` into
 /// * `bit_len`: number of bits in each limb
->>>>>>> f5664518
 pub fn decompose_biguint<F: BigPrimeField>(
     e: &BigUint,
     num_limbs: usize,
     bit_len: usize,
 ) -> Vec<F> {
-<<<<<<< HEAD
-=======
     // bit_len must be between 64` and 128
->>>>>>> f5664518
     debug_assert!((64..128).contains(&bit_len));
     let mut e = e.iter_u64_digits();
 
@@ -282,10 +256,7 @@
     let mut limb0 = e.next().unwrap_or(0) as u128;
     let mut rem = bit_len - 64;
     let mut u64_digit = e.next().unwrap_or(0);
-<<<<<<< HEAD
-=======
     // Extract second limb (bit length 64) from e
->>>>>>> f5664518
     limb0 |= ((u64_digit & ((1 << rem) - 1u64)) as u128) << 64u32;
     u64_digit >>= rem;
     rem = 64 - rem;
@@ -310,15 +281,12 @@
         .collect()
 }
 
-<<<<<<< HEAD
-=======
 /// Decomposes an immutable reference to a [BigInt] into `num_limbs` limbs of `bit_len` bits each and returns a [Vec] of [BigPrimeField] represented by those limbs.
 /// 
 /// Assumes `bit_len < 128`.
 /// * `e`: immutable reference to `BigInt` to decompose
 /// * `num_limbs`: number of limbs to decompose `e` into
 /// * `bit_len`: number of bits in each limb
->>>>>>> f5664518
 pub fn decompose_bigint<F: BigPrimeField>(e: &BigInt, num_limbs: usize, bit_len: usize) -> Vec<F> {
     if e.is_negative() {
         decompose_biguint::<F>(e.magnitude(), num_limbs, bit_len).into_iter().map(|x| -x).collect()
@@ -327,15 +295,12 @@
     }
 }
 
-<<<<<<< HEAD
-=======
 /// Decomposes an immutable reference to a [BigInt] into `num_limbs` limbs of `bit_len` bits each and returns a [Vec] of [BigPrimeField] represented by those limbs wrapped in [Value].
 /// 
 /// Assumes `bit_len` < 128.
 /// * `e`: immutable reference to `BigInt` to decompose
 /// * `num_limbs`: number of limbs to decompose `e` into
 /// * `bit_len`: number of bits in each limb
->>>>>>> f5664518
 pub fn decompose_bigint_option<F: BigPrimeField>(
     value: Value<&BigInt>,
     number_of_limbs: usize,
