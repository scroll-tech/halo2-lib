<<<<<<< HEAD
use super::{CRTInteger, OverflowInteger};
use crate::gates::qap_gate;
use crate::gates::qap_gate::QuantumCell::Existing;
use crate::gates::range;
=======
use super::OverflowInteger;
use crate::gates::{GateInstructions, QuantumCell::Existing, RangeInstructions};
>>>>>>> ea34e090
use crate::utils::*;
use halo2_proofs::{
    arithmetic::{Field, FieldExt},
    circuit::*,
    plonk::*,
};

// given OverflowInteger<F> `a`, returns whether `a == 0`
pub fn assign<F: FieldExt>(
    range: &mut impl RangeInstructions<F>,
    layouter: &mut impl Layouter<F>,
    a: &OverflowInteger<F>,
) -> Result<AssignedCell<F, F>, Error> {
    let k = a.limbs.len();
    let limb_bits = a.limb_bits;

    let mut partial = None;
    for idx in 0..k {
        let limb_is_zero = range.is_zero(layouter, &a.limbs[idx])?;
        if let Some(prev) = partial {
            let new = range.gate().and(layouter, &Existing(&limb_is_zero), &Existing(&prev))?;
            partial = Some(new);
        } else {
            partial = Some(limb_is_zero);
        }
    }

    Ok(partial.unwrap())
}

pub fn crt<F: FieldExt>(
    range: &range::RangeConfig<F>,
    layouter: &mut impl Layouter<F>,
    a: &CRTInteger<F>,
) -> Result<AssignedCell<F, F>, Error> {
    let out_trunc = assign(range, layouter, &a.truncation)?;
    let out_native = range.is_zero(layouter, &a.native)?;
    let out = range.qap_config.and(layouter, &Existing(&out_trunc), &Existing(&out_native))?;
    Ok(out)
}<|MERGE_RESOLUTION|>--- conflicted
+++ resolved
@@ -1,12 +1,5 @@
-<<<<<<< HEAD
 use super::{CRTInteger, OverflowInteger};
-use crate::gates::qap_gate;
-use crate::gates::qap_gate::QuantumCell::Existing;
-use crate::gates::range;
-=======
-use super::OverflowInteger;
 use crate::gates::{GateInstructions, QuantumCell::Existing, RangeInstructions};
->>>>>>> ea34e090
 use crate::utils::*;
 use halo2_proofs::{
     arithmetic::{Field, FieldExt},
@@ -38,12 +31,12 @@
 }
 
 pub fn crt<F: FieldExt>(
-    range: &range::RangeConfig<F>,
+    range: &mut impl RangeInstructions<F>,
     layouter: &mut impl Layouter<F>,
     a: &CRTInteger<F>,
 ) -> Result<AssignedCell<F, F>, Error> {
     let out_trunc = assign(range, layouter, &a.truncation)?;
     let out_native = range.is_zero(layouter, &a.native)?;
-    let out = range.qap_config.and(layouter, &Existing(&out_trunc), &Existing(&out_native))?;
+    let out = range.gate().and(layouter, &Existing(&out_trunc), &Existing(&out_native))?;
     Ok(out)
 }