#![allow(non_snake_case)]
use ark_std::{end_timer, start_timer};
use group::Curve;
use serde::{Deserialize, Serialize};
use std::io::Write;
use std::marker::PhantomData;

use super::pairing::PairingChip;
use super::*;
use crate::{
    bigint::FixedOverflowInteger,
    ecc::EccChip,
    fields::fp::FpStrategy,
    gates::{Context, ContextParams, GateInstructions, QuantumCell::Witness},
    utils::{decompose_bigint_option, value_to_option},
};
use halo2_proofs::{
    arithmetic::{Field, FieldExt},
    circuit::{floor_planner::V1, Layouter, SimpleFloorPlanner, Value},
    dev::MockProver,
    halo2curves::bn256::{
        multi_miller_loop, pairing, Bn256, Fr, G1Affine, G2Affine, G2Prepared, Gt, G1, G2,
    },
    plonk::*,
    poly::commitment::{Params, ParamsProver, ParamsVerifier},
    poly::kzg::{
        commitment::{KZGCommitmentScheme, ParamsKZG, ParamsVerifierKZG},
        multiopen::{ProverSHPLONK, VerifierSHPLONK},
        strategy::SingleStrategy,
    },
    transcript::{Blake2bRead, Blake2bWrite, Challenge255},
    transcript::{TranscriptReadBuffer, TranscriptWriterBuffer},
};
use num_bigint::{BigInt, BigUint, ToBigInt};
use num_traits::Num;

#[derive(Serialize, Deserialize)]
struct PairingCircuitParams {
    strategy: FpStrategy,
    degree: u32,
    num_advice: usize,
    num_lookup_advice: usize,
    num_fixed: usize,
    lookup_bits: usize,
    limb_bits: usize,
    num_limbs: usize,
}

#[derive(Default)]
struct PairingCircuit<F: FieldExt> {
    P: Option<G1Affine>,
    Q: Option<G2Affine>,
    _marker: PhantomData<F>,
}

impl<F: FieldExt> Circuit<F> for PairingCircuit<F> {
    type Config = FpChip<F>;
    type FloorPlanner = SimpleFloorPlanner; // V1;

    fn without_witnesses(&self) -> Self {
        Self::default()
    }

    fn configure(meta: &mut ConstraintSystem<F>) -> Self::Config {
        let mut folder = std::path::PathBuf::new();
        folder.push("./src/bn254");
        folder.push("configs/pairing_circuit.config");
        let params_str = std::fs::read_to_string(folder.as_path())
            .expect("src/bn254/configs/pairing_circuit.config file should exist");
        let params: PairingCircuitParams = serde_json::from_str(params_str.as_str()).unwrap();

        PairingChip::configure(
            meta,
            params.strategy,
            params.num_advice,
            params.num_lookup_advice,
            params.num_fixed,
            params.lookup_bits,
            params.limb_bits,
            params.num_limbs,
        )
    }

    fn synthesize(
        &self,
        config: Self::Config,
        mut layouter: impl Layouter<F>,
    ) -> Result<(), Error> {
        config.range.load_lookup_table(&mut layouter)?;
        let chip = PairingChip::construct(&config);

        let using_simple_floor_planner = true;
        let mut first_pass = true;

        layouter.assign_region(
            || "pairing",
            |region| {
                if first_pass && using_simple_floor_planner {
                    first_pass = false;
                    return Ok(());
                }

                let mut aux = Context::new(
                    region,
                    ContextParams {
                        num_advice: config.range.gate.num_advice,
                        using_simple_floor_planner,
                        first_pass,
                    },
                );
                let ctx = &mut aux;

                let P_assigned = chip.load_private_g1(ctx, self.P.map(|p| Value::known(p)).unwrap_or(Value::unknown()))?;
                let Q_assigned = chip.load_private_g2(ctx, self.Q.map(|p| Value::known(p)).unwrap_or(Value::unknown()))?;

                /*
                // test miller loop without final exp
                {
                    let f = chip.miller_loop(ctx, &Q_assigned, &P_assigned)?;
                    for fc in &f.coeffs {
                        assert_eq!(fc.value, fc.truncation.to_bigint());
                    }
                    if self.P != None {
                        let actual_f = multi_miller_loop(&[(
                            &self.P.unwrap(),
                            &G2Prepared::from_affine(self.Q.unwrap()),
                        )]);
                        let f_val: Vec<String> =
                            f.coeffs.iter().map(|x| x.value.clone().unwrap().to_str_radix(16)).collect();
                        println!("single miller loop:");
                        println!("actual f: {:#?}", actual_f);
                        println!("circuit f: {:#?}", f_val);
                    }
                } 
                */

                // test optimal ate pairing
                {
                    let f = chip.pairing(ctx, &Q_assigned, &P_assigned)?;
                    #[cfg(feature = "display")]
                    for fc in &f.coeffs {
                        assert_eq!(value_to_option(fc.value.clone()), value_to_option(fc.truncation.to_bigint()));
                    }
                    #[cfg(feature = "display")]
                    if self.P != None {
                        let actual_f = pairing(&self.P.unwrap(), &self.Q.unwrap());
                        let f_val: Vec<String> = f
                            .coeffs
                            .iter()
                            .map(|x| value_to_option(x.value.clone()).unwrap().to_str_radix(16))
                            //.map(|x| x.to_bigint().clone().unwrap().to_str_radix(16))
                            .collect();
                        println!("optimal ate pairing:");
                        println!("actual f: {:#?}", actual_f);
                        println!("circuit f: {:#?}", f_val);
                    }
                }

                // IMPORTANT: this assigns all constants to the fixed columns
                // IMPORTANT: this copies cells to the lookup advice column to perform range check lookups
                // This is not optional.
                let (const_rows, total_fixed, lookup_rows) = config.finalize(ctx)?;

                #[cfg(feature = "display")]
                if self.P != None {
                    let num_advice = config.range.gate.num_advice;
                    let num_lookup_advice = config.range.lookup_advice.len();
                    let num_fixed = config.range.gate.constants.len();
                    let lookup_bits = config.range.lookup_bits;
                    let limb_bits = config.limb_bits;
                    let num_limbs = config.num_limbs;

                    println!("Using:\nadvice columns: {}\nspecial lookup advice columns: {}\nfixed columns: {}\nlookup bits: {}\nlimb bits: {}\nnum limbs: {}", num_advice, num_lookup_advice, num_fixed, lookup_bits, limb_bits, num_limbs);
                    let advice_rows = ctx.advice_rows.iter();
                    println!(
                        "maximum rows used by an advice column: {}",
                            advice_rows.clone().max().or(Some(&0)).unwrap(),
                    );
                    println!(
                        "minimum rows used by an advice column: {}",
                            advice_rows.clone().min().or(Some(&usize::MAX)).unwrap(),
                    );
                    let total_cells = advice_rows.sum::<usize>();
                    println!("total cells used: {}", total_cells);
                    println!("cells used in special lookup columns: {}", ctx.cells_to_lookup.len());
                    println!("maximum rows used by a fixed column: {}", const_rows);

                    println!("Suggestions:");
                    let degree = lookup_bits + 1;
                    println!(
                        "Have you tried using {} advice columns?",
                        (total_cells + (1 << degree) - 1) / (1 << degree)
                    );
                    println!(
                        "Have you tried using {} lookup columns?",
                        (ctx.cells_to_lookup.len() + (1 << degree) - 1) / (1 << degree)
                    );
                    println!(
                        "Have you tried using {} fixed columns?",
                        (total_fixed + (1 << degree) - 1) / (1 << degree)
                    );
                }
                Ok(())
            }
        )
    }
}

#[derive(Serialize, Deserialize, Debug)]
struct MSMCircuitParams {
    strategy: FpStrategy,
    degree: u32,
    num_advice: usize,
    num_lookup_advice: usize,
    num_fixed: usize,
    lookup_bits: usize,
    limb_bits: usize,
    num_limbs: usize,
    batch_size: usize,
    window_bits: usize,
}

#[derive(Clone, Debug)]
struct MSMConfig<F: FieldExt> {
    fp_chip: FpChip<F>,
    batch_size: usize,
    window_bits: usize,
}

impl<F: FieldExt> MSMConfig<F> {
    pub fn configure(
        meta: &mut ConstraintSystem<F>,
        strategy: FpStrategy,
        num_advice: usize,
        num_lookup_advice: usize,
        num_fixed: usize,
        lookup_bits: usize,
        limb_bits: usize,
        num_limbs: usize,
        p: BigUint,
        batch_size: usize,
        window_bits: usize,
    ) -> Self {
        let fp_chip = FpChip::<F>::configure(
            meta,
            strategy,
            num_advice,
            num_lookup_advice,
            num_fixed,
            lookup_bits,
            limb_bits,
            num_limbs,
            p,
        );
        MSMConfig { fp_chip, batch_size, window_bits }
    }
}

struct MSMCircuit<F: FieldExt> {
    bases: Vec<Option<G1Affine>>,
    scalars: Vec<Option<Fr>>,
    batch_size: usize,
    _marker: PhantomData<F>,
}

impl<F: FieldExt> Default for MSMCircuit<F> {
    fn default() -> Self {
        Self {
            bases: vec![None; 10],
            scalars: vec![None; 10],
            batch_size: 10,
            _marker: PhantomData,
        }
    }
}

impl Circuit<Fr> for MSMCircuit<Fr> {
    type Config = MSMConfig<Fr>;
    type FloorPlanner = SimpleFloorPlanner;

    fn without_witnesses(&self) -> Self {
        Self {
            bases: vec![None; self.batch_size],
            scalars: vec![None; self.batch_size],
            batch_size: self.batch_size,
            _marker: PhantomData,
        }
    }

    fn configure(meta: &mut ConstraintSystem<Fr>) -> Self::Config {
        let mut folder = std::path::PathBuf::new();
        folder.push("./src/bn254");
        folder.push("configs/msm_circuit.config");
        let params_str = std::fs::read_to_string(folder.as_path())
            .expect("src/bn254/configs/msm_circuit.config file should exist");
        let params: MSMCircuitParams = serde_json::from_str(params_str.as_str()).unwrap();

        MSMConfig::configure(
            meta,
            params.strategy,
            params.num_advice,
            params.num_lookup_advice,
            params.num_fixed,
            params.lookup_bits,
            params.limb_bits,
            params.num_limbs,
            BigUint::from_str_radix(&Fq::MODULUS[2..], 16).unwrap(),
            params.batch_size,
            params.window_bits,
        )
    }

    fn synthesize(
        &self,
        config: Self::Config,
        mut layouter: impl Layouter<Fr>,
    ) -> Result<(), Error> {
        assert_eq!(config.batch_size, self.scalars.len());
        assert_eq!(config.batch_size, self.bases.len());

        config.fp_chip.load_lookup_table(&mut layouter)?;

        let using_simple_floor_planner = true;
        let mut first_pass = true;
        layouter.assign_region(
            || "MSM",
            |region| {
                if first_pass && using_simple_floor_planner {
                    first_pass = false;
                    return Ok(());
                }

                let mut aux = Context::new(
                    region,
                    ContextParams {
                        num_advice: config.fp_chip.range.gate.num_advice,
                        using_simple_floor_planner,
                        first_pass,
                    },
                );
                let ctx = &mut aux;

                let mut scalars_assigned = Vec::new();
                for scalar in &self.scalars {
<<<<<<< HEAD
                    let decomposed = decompose_bigint_option(
                        &scalar.map(|x| Value::known(fe_to_biguint(&x).to_bigint().unwrap())).unwrap_or(Value::unknown()),
                        config.fp_chip.num_limbs,
                        config.fp_chip.limb_bits,
                    );
                            let limbs = config.fp_chip.range.gate.assign_region_smart(
=======
                    let assignment = config.fp_chip.range.gate.assign_region_smart(
>>>>>>> edebb87c
                                ctx,
                                vec![Witness(scalar.clone())],
                                vec![],
                                vec![],
                                vec![],
                            )?;
                    scalars_assigned.push(vec![assignment.last().unwrap().clone()]);
                }

                let ecc_chip = EccChip::construct(&config.fp_chip);
                let mut bases_assigned = Vec::new();
                for base in &self.bases {
                    let base_assigned = ecc_chip.load_private(
                        ctx,
                        (
                            base.map(|pt| Value::known(biguint_to_fe(&fe_to_biguint(&pt.x)))).unwrap_or(Value::unknown()),
                            base.map(|pt| Value::known(biguint_to_fe(&fe_to_biguint(&pt.y)))).unwrap_or(Value::unknown()),
                        ),
                    )?;
                    bases_assigned.push(base_assigned);
                }

                let msm = ecc_chip.multi_scalar_mult::<halo2curves::bn254::G1Affine>(
                    ctx,
                    &bases_assigned,
                    &scalars_assigned,
                    Fr::from(3),
                    254,
                    config.window_bits,
                )?;

                #[cfg(feature = "display")]
                if self.scalars[0] != None {
                    let mut elts = Vec::new();
                    for (base, scalar) in self.bases.iter().zip(&self.scalars) {
                        elts.push(base.unwrap() * scalar.unwrap());
                    }
                    let msm_answer = elts.into_iter().reduce(|a, b| a + b).unwrap().to_affine();

                    let msm_x = value_to_option(msm.x.value).unwrap().to_str_radix(16);
                    let msm_y = value_to_option(msm.y.value).unwrap().to_str_radix(16);
                    println!("circuit: {:?} {:?}", msm_x, msm_y);
                    println!("correct: {:?}", msm_answer);
                }

                let (const_rows, total_fixed, lookup_rows) = config.fp_chip.finalize(ctx)?;

                #[cfg(feature = "display")]
                if self.bases[0] != None {
                    let num_advice = config.fp_chip.range.gate.num_advice;
                    let num_lookup_advice = config.fp_chip.range.lookup_advice.len();
                    let num_fixed = config.fp_chip.range.gate.constants.len();
                    let lookup_bits = config.fp_chip.range.lookup_bits;
                    let limb_bits = config.fp_chip.limb_bits;
                    let num_limbs = config.fp_chip.num_limbs;

                    println!("Using:\nadvice columns: {}\nspecial lookup advice columns: {}\nfixed columns: {}\nlookup bits: {}\nlimb bits: {}\nnum limbs: {}", num_advice, num_lookup_advice, num_fixed, lookup_bits, limb_bits, num_limbs);
                    let advice_rows = ctx.advice_rows.iter();
                    println!(
                        "maximum rows used by an advice column: {}",
                            advice_rows.clone().max().or(Some(&0)).unwrap(),
                    );
                    println!(
                        "minimum rows used by an advice column: {}",
                            advice_rows.clone().min().or(Some(&usize::MAX)).unwrap(),
                    );
                    let total_cells = advice_rows.sum::<usize>();
                    println!("total cells used: {}", total_cells);
                    println!("cells used in special lookup column: {}", ctx.cells_to_lookup.len());
                    println!("maximum rows used by a fixed column: {}", const_rows);

                    println!("Suggestions:");
                    let degree = lookup_bits + 1;
                    println!(
                        "Have you tried using {} advice columns?",
                        (total_cells + (1 << degree) - 1) / (1 << degree)
                    );
                    println!(
                        "Have you tried using {} lookup columns?",
                        (ctx.cells_to_lookup.len() + (1 << degree) - 1) / (1 << degree)
                    );
                    println!(
                        "Have you tried using {} fixed columns?",
                        (total_fixed + (1 << degree) - 1) / (1 << degree)
                    );
                }
                Ok(())
            }
        )
    }
}

#[cfg(test)]
#[test]
fn test_msm() {
    use ff::Field;

    let mut folder = std::path::PathBuf::new();
    folder.push("./src/bn254");
    folder.push("configs/msm_circuit.config");
    let params_str = std::fs::read_to_string(folder.as_path())
        .expect("src/bn254/configs/msm_circuit.config file should exist");
    let params: MSMCircuitParams = serde_json::from_str(params_str.as_str()).unwrap();
    let k = params.degree;

    let mut rng = rand::thread_rng();

    let mut bases = Vec::new();
    let mut scalars = Vec::new();
    for idx in 0..params.batch_size {
        let new_pt = Some(G1Affine::random(&mut rng));
        bases.push(new_pt);

        let new_scalar = Some(Fr::random(&mut rng));
        scalars.push(new_scalar);
    }

    let circuit =
        MSMCircuit::<Fr> { bases, scalars, batch_size: params.batch_size, _marker: PhantomData };

    let prover = MockProver::run(k, &circuit, vec![]).unwrap();
    //    prover.assert_satisfied();
    assert_eq!(prover.verify(), Ok(()));
}

#[cfg(test)]
#[test]
fn bench_msm() -> Result<(), Box<dyn std::error::Error>> {
    use std::io::BufRead;

    let mut folder = std::path::PathBuf::new();
    folder.push("./src/bn254");

    folder.push("configs/bench_msm.config");
    let bench_params_file = std::fs::File::open(folder.as_path())?;
    folder.pop();
    folder.pop();

    folder.push("results/msm_bench.csv");
    let mut fs_results = std::fs::File::create(folder.as_path()).unwrap();
    folder.pop();
    folder.pop();
    write!(fs_results, "degree,num_advice,num_lookup,num_fixed,lookup_bits,limb_bits,num_limbs,batch_size,window_bits,proof_time,proof_size,verify_time\n")?;
    folder.push("data");
    if !folder.is_dir() {
        std::fs::create_dir(folder.as_path())?;
    }

    let mut params_folder = std::path::PathBuf::new();
    params_folder.push("./params");
    if !params_folder.is_dir() {
        std::fs::create_dir(params_folder.as_path())?;
    }

    let bench_params_reader = std::io::BufReader::new(bench_params_file);
    for line in bench_params_reader.lines() {
        let bench_params: MSMCircuitParams = serde_json::from_str(line.unwrap().as_str()).unwrap();
        println!(
            "---------------------- degree = {} ------------------------------",
            bench_params.degree
        );
        let mut rng = rand::thread_rng();

        {
            folder.pop();
            folder.push("configs/msm_circuit.config");
            let mut f = std::fs::File::create(folder.as_path())?;
            write!(f, "{}", serde_json::to_string(&bench_params).unwrap())?;
            folder.pop();
            folder.pop();
            folder.push("data");
        }
        let params_time = start_timer!(|| "Params construction");
        let params = {
            params_folder.push(format!("kzg_bn254_{}.params", bench_params.degree));
            let fd = std::fs::File::open(params_folder.as_path());
            let params = if let Ok(mut f) = fd {
                println!("Found existing params file. Reading params...");
                ParamsKZG::<Bn256>::read(&mut f).unwrap()
            } else {
                println!("Creating new params file...");
                let mut f = std::fs::File::create(params_folder.as_path())?;
                let params = ParamsKZG::<Bn256>::setup(bench_params.degree, &mut rng);
                params.write(&mut f).unwrap();
                params
            };
            params_folder.pop();
            params
        };
        end_timer!(params_time);

        let circuit = MSMCircuit::<Fr> {
            bases: vec![None; bench_params.batch_size],
            scalars: vec![None; bench_params.batch_size],
            batch_size: bench_params.batch_size,
            _marker: PhantomData,
        };

        let vk_time = start_timer!(|| "Generating vkey");
        let vk = keygen_vk(&params, &circuit)?;
        end_timer!(vk_time);

        /*
        let vk_size = {
            folder.push(format!(
                "msm_circuit_{}_{}_{}_{}_{}_{}_{}_{}_{}.vkey",
                bench_params.degree,
                bench_params.num_advice,
                bench_params.num_lookup_advice,
                bench_params.num_fixed,
                bench_params.lookup_bits,
                bench_params.limb_bits,
                bench_params.num_limbs,
                bench_params.batch_size,
                bench_params.window_bits,
            ));
            let mut fd = std::fs::File::create(folder.as_path()).unwrap();
            folder.pop();
            vk.write(&mut fd).unwrap();
            fd.metadata().unwrap().len()
        };
        */

        let pk_time = start_timer!(|| "Generating pkey");
        let pk = keygen_pk(&params, vk, &circuit)?;
        end_timer!(pk_time);

        let mut bases = Vec::new();
        let mut scalars = Vec::new();
        for idx in 0..bench_params.batch_size {
            let new_pt = Some(G1Affine::random(&mut rng));
            bases.push(new_pt);

            let new_scalar = Some(Fr::random(&mut rng));
            scalars.push(new_scalar);
        }

        println!("{:?}", bench_params);
        let proof_circuit = MSMCircuit::<Fr> {
            bases,
            scalars,
            batch_size: bench_params.batch_size,
            _marker: PhantomData,
        };

        // create a proof
        let proof_time = start_timer!(|| "Proving time");
        let mut transcript = Blake2bWrite::<_, _, Challenge255<_>>::init(vec![]);
        create_proof::<
            KZGCommitmentScheme<Bn256>,
            ProverSHPLONK<'_, Bn256>,
            Challenge255<G1Affine>,
            _,
            Blake2bWrite<Vec<u8>, G1Affine, Challenge255<G1Affine>>,
            MSMCircuit<Fr>,
        >(&params, &pk, &[proof_circuit], &[&[]], rng, &mut transcript)?;
        let proof = transcript.finalize();
        end_timer!(proof_time);

        let proof_size = {
            folder.push(format!(
                "msm_circuit_proof_{}_{}_{}_{}_{}_{}_{}_{}_{}.data",
                bench_params.degree,
                bench_params.num_advice,
                bench_params.num_lookup_advice,
                bench_params.num_fixed,
                bench_params.lookup_bits,
                bench_params.limb_bits,
                bench_params.num_limbs,
                bench_params.batch_size,
                bench_params.window_bits
            ));
            let mut fd = std::fs::File::create(folder.as_path()).unwrap();
            folder.pop();
            fd.write_all(&proof).unwrap();
            fd.metadata().unwrap().len()
        };

        let verify_time = start_timer!(|| "Verify time");
        let verifier_params = params.verifier_params();
        let strategy = SingleStrategy::new(&params);
        let mut transcript = Blake2bRead::<_, _, Challenge255<_>>::init(&proof[..]);
        assert!(verify_proof::<
            KZGCommitmentScheme<Bn256>,
            VerifierSHPLONK<'_, Bn256>,
            Challenge255<G1Affine>,
            Blake2bRead<&[u8], G1Affine, Challenge255<G1Affine>>,
            SingleStrategy<'_, Bn256>,
        >(verifier_params, pk.get_vk(), strategy, &[&[]], &mut transcript)
        .is_ok());
        end_timer!(verify_time);

        write!(
            fs_results,
            "{},{},{},{},{},{},{},{},{},{:?},{},{:?}\n",
            bench_params.degree,
            bench_params.num_advice,
            bench_params.num_lookup_advice,
            bench_params.num_fixed,
            bench_params.lookup_bits,
            bench_params.limb_bits,
            bench_params.num_limbs,
            bench_params.batch_size,
            bench_params.window_bits,
            proof_time.time.elapsed(),
            proof_size,
            verify_time.time.elapsed()
        )?;
    }
    Ok(())
}

#[cfg(test)]
#[test]
fn test_pairing() {
    let mut folder = std::path::PathBuf::new();
    folder.push("./src/bn254");
    folder.push("configs/pairing_circuit.config");
    let params_str = std::fs::read_to_string(folder.as_path())
        .expect("src/bn254/configs/pairing_circuit.config file should exist");
    let params: PairingCircuitParams = serde_json::from_str(params_str.as_str()).unwrap();
    let k = params.degree;

    let mut rng = rand::thread_rng();

    let P = Some(G1Affine::random(&mut rng));
    let Q = Some(G2Affine::random(&mut rng));

    let circuit = PairingCircuit::<Fr> { P, Q, _marker: PhantomData };

    let prover = MockProver::run(k, &circuit, vec![]).unwrap();
    //prover.assert_satisfied();
    assert_eq!(prover.verify(), Ok(()));
}

#[cfg(test)]
#[test]
fn bench_pairing() -> Result<(), Box<dyn std::error::Error>> {
    use std::io::BufRead;

    use halo2_proofs::poly::kzg::multiopen::{ProverGWC, VerifierGWC};

    let mut rng = rand::thread_rng();

    let mut folder = std::path::PathBuf::new();
    folder.push("./src/bn254");

    folder.push("configs/bench_pairing.config");
    let bench_params_file = std::fs::File::open(folder.as_path())?;
    folder.pop();
    folder.pop();

    folder.push("results/pairing_bench.csv");
    let mut fs_results = std::fs::File::create(folder.as_path()).unwrap();
    folder.pop();
    folder.pop();
    write!(fs_results, "degree,num_advice,num_lookup,num_fixed,lookup_bits,limb_bits,num_limbs,vk_size,proof_time,proof_size,verify_time\n")?;
    folder.push("data");
    if !folder.is_dir() {
        std::fs::create_dir(folder.as_path())?;
    }

    let mut params_folder = std::path::PathBuf::new();
    params_folder.push("./params");
    if !params_folder.is_dir() {
        std::fs::create_dir(params_folder.as_path())?;
    }

    let bench_params_reader = std::io::BufReader::new(bench_params_file);
    for line in bench_params_reader.lines() {
        let bench_params: PairingCircuitParams =
            serde_json::from_str(line.unwrap().as_str()).unwrap();
        println!(
            "---------------------- degree = {} ------------------------------",
            bench_params.degree
        );

        {
            folder.pop();
            folder.push("configs/pairing_circuit.config");
            let mut f = std::fs::File::create(folder.as_path())?;
            write!(f, "{}", serde_json::to_string(&bench_params).unwrap())?;
            folder.pop();
            folder.pop();
            folder.push("data");
        }
        let params_time = start_timer!(|| "Params construction");
        let params = {
            params_folder.push(format!("kzg_bn254_{}.params", bench_params.degree));
            let fd = std::fs::File::open(params_folder.as_path());
            let params = if let Ok(mut f) = fd {
                println!("Found existing params file. Reading params...");
                ParamsKZG::<Bn256>::read(&mut f).unwrap()
            } else {
                println!("Creating new params file...");
                let mut f = std::fs::File::create(params_folder.as_path())?;
                let params = ParamsKZG::<Bn256>::setup(bench_params.degree, &mut rng);
                params.write(&mut f).unwrap();
                params
            };
            params_folder.pop();
            params
        };

        let circuit = PairingCircuit::<Fr>::default();
        end_timer!(params_time);

        let vk_time = start_timer!(|| "Generating vkey");
        let vk = keygen_vk(&params, &circuit)?;
        end_timer!(vk_time);

        /*
        let vk_size = {
            folder.push(format!(
                "pairing_circuit_{}_{}_{}_{}_{}_{}_{}.vkey",
                bench_params.degree,
                bench_params.num_advice,
                bench_params.num_lookup_advice,
                bench_params.num_fixed,
                bench_params.lookup_bits,
                bench_params.limb_bits,
                bench_params.num_limbs
            ));
            let mut fd = std::fs::File::create(folder.as_path()).unwrap();
            folder.pop();
            vk.write(&mut fd).unwrap();
            fd.metadata().unwrap().len()
        };
        */

        let pk_time = start_timer!(|| "Generating pkey");
        let pk = keygen_pk(&params, vk, &circuit)?;
        end_timer!(pk_time);

        let mut rng = rand::thread_rng();
        let P = Some(G1Affine::random(&mut rng));
        let Q = Some(G2Affine::random(&mut rng));
        let proof_circuit = PairingCircuit::<Fr> { P, Q, _marker: PhantomData };

        // create a proof
        let proof_time = start_timer!(|| "Proving time");
        let mut transcript = Blake2bWrite::<_, _, Challenge255<_>>::init(vec![]);
        create_proof::<
            KZGCommitmentScheme<Bn256>,
            ProverGWC<'_, Bn256>,
            Challenge255<G1Affine>,
            _,
            Blake2bWrite<Vec<u8>, G1Affine, Challenge255<G1Affine>>,
            PairingCircuit<Fr>,
        >(&params, &pk, &[proof_circuit], &[&[]], rng, &mut transcript)?;
        let proof = transcript.finalize();
        end_timer!(proof_time);

        let proof_size = {
            folder.push(format!(
                "pairing_circuit_proof_{}_{}_{}_{}_{}_{}_{}.data",
                bench_params.degree,
                bench_params.num_advice,
                bench_params.num_lookup_advice,
                bench_params.num_fixed,
                bench_params.lookup_bits,
                bench_params.limb_bits,
                bench_params.num_limbs
            ));
            let mut fd = std::fs::File::create(folder.as_path()).unwrap();
            folder.pop();
            fd.write_all(&proof).unwrap();
            fd.metadata().unwrap().len()
        };

        let verify_time = start_timer!(|| "Verify time");
        let verifier_params = params.verifier_params();
        let strategy = SingleStrategy::new(&params);
        let mut transcript = Blake2bRead::<_, _, Challenge255<_>>::init(&proof[..]);
        assert!(verify_proof::<
            KZGCommitmentScheme<Bn256>,
            VerifierGWC<'_, Bn256>,
            Challenge255<G1Affine>,
            Blake2bRead<&[u8], G1Affine, Challenge255<G1Affine>>,
            SingleStrategy<'_, Bn256>,
        >(verifier_params, pk.get_vk(), strategy, &[&[]], &mut transcript)
        .is_ok());
        end_timer!(verify_time);

        write!(
            fs_results,
            "{},{},{},{},{},{},{},{:?},{},{:?}\n",
            bench_params.degree,
            bench_params.num_advice,
            bench_params.num_lookup_advice,
            bench_params.num_fixed,
            bench_params.lookup_bits,
            bench_params.limb_bits,
            bench_params.num_limbs,
            proof_time.time.elapsed(),
            proof_size,
            verify_time.time.elapsed()
        )?;
    }
    Ok(())
}

/*
#[cfg(feature = "dev-graph")]
#[test]
fn plot_pairing() {
    let k = 23;
    use plotters::prelude::*;
    create_pairing_circuit!(GateStrategy::Vertical, 1, 1, 1, 22, 88, 3);

    let root = BitMapBackend::new("layout.png", (512, 40384)).into_drawing_area();
    root.fill(&WHITE).unwrap();
    let root = root.titled("Pairing Layout", ("sans-serif", 60)).unwrap();

    let circuit = PairingCircuit::<Fr>::default();

    halo2_proofs::dev::CircuitLayout::default().render(k, &circuit, &root).unwrap();
}
*/<|MERGE_RESOLUTION|>--- conflicted
+++ resolved
@@ -342,18 +342,9 @@
 
                 let mut scalars_assigned = Vec::new();
                 for scalar in &self.scalars {
-<<<<<<< HEAD
-                    let decomposed = decompose_bigint_option(
-                        &scalar.map(|x| Value::known(fe_to_biguint(&x).to_bigint().unwrap())).unwrap_or(Value::unknown()),
-                        config.fp_chip.num_limbs,
-                        config.fp_chip.limb_bits,
-                    );
-                            let limbs = config.fp_chip.range.gate.assign_region_smart(
-=======
                     let assignment = config.fp_chip.range.gate.assign_region_smart(
->>>>>>> edebb87c
                                 ctx,
-                                vec![Witness(scalar.clone())],
+                                vec![Witness(scalar.map_or(Value::unknown(), |s| Value::known(s)))],
                                 vec![],
                                 vec![],
                                 vec![],
