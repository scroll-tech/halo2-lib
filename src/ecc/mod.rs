#![allow(non_snake_case)]
use std::marker::PhantomData;

use ff::PrimeField;
use group::{Curve, Group};
use halo2_proofs::{
    arithmetic::{BaseExt, CurveAffine, Field, FieldExt},
    circuit::{AssignedCell, Layouter},
    pairing::bn256::{G1Affine, G1},
    plonk::{Advice, Column, ConstraintSystem, Error, Fixed},
};
use num_bigint::{BigInt, BigUint};
use num_traits::{Num, One, Zero};
use rand_core::OsRng;

use crate::bigint::{
    add_no_carry, big_less_than, inner_product, mul_no_carry, scalar_mul_no_carry, select,
    sub_no_carry, CRTInteger, FixedCRTInteger, OverflowInteger,
};
use crate::fields::{
    fp::{FpChip, FpConfig},
    fp_overflow::FpOverflowChip,
    Selectable,
};
use crate::fields::{FieldChip, PrimeFieldChip};
use crate::gates::{
    GateInstructions,
    QuantumCell::{self, Constant, Existing, Witness},
    RangeInstructions,
};
use crate::utils::{
    bigint_to_fe, decompose_bigint_option, decompose_biguint, fe_to_bigint, fe_to_biguint, modulus,
};

pub mod fixed;
use fixed::{fixed_base_scalar_multiply, FixedEccPoint};

// EccPoint and EccChip take in a generic `FieldChip` to implement generic elliptic curve operations on arbitrary field extensions (provided chip exists) for short Weierstrass curves (currently further assuming a4 = 0 for optimization purposes)
#[derive(Debug)]
pub struct EccPoint<F: FieldExt, FieldPoint: Clone> {
    pub x: FieldPoint,
    pub y: FieldPoint,
    _marker: PhantomData<F>,
}

impl<F: FieldExt, FieldPoint: Clone> Clone for EccPoint<F, FieldPoint> {
    fn clone(&self) -> Self {
        Self { x: self.x.clone(), y: self.y.clone(), _marker: PhantomData }
    }
}

impl<F: FieldExt, FieldPoint: Clone> EccPoint<F, FieldPoint> {
    pub fn construct(x: FieldPoint, y: FieldPoint) -> Self {
        Self { x, y, _marker: PhantomData }
    }
}

// Implements:
//  Given P = (x_1, y_1) and Q = (x_2, y_2), ecc points over the field F_p
//      assume x_1 != x_2
//  Find ecc addition P + Q = (x_3, y_3)
// By solving:
//  lambda = (y_2-y_1)/(x_2-x_1) using constraint
//  lambda * (x_2 - x_1) = y_2 - y_1
//  x_3 = lambda^2 - x_1 - x_2 (mod p)
//  y_3 = lambda (x_1 - x_3) - y_1 mod p
pub fn ecc_add_unequal<F: FieldExt, FC: FieldChip<F>>(
    chip: &mut FC,
    layouter: &mut impl Layouter<F>,
    P: &EccPoint<F, FC::FieldPoint>,
    Q: &EccPoint<F, FC::FieldPoint>,
) -> Result<EccPoint<F, FC::FieldPoint>, Error> {
    let dx = chip.sub_no_carry(layouter, &Q.x, &P.x)?;
    let dy = chip.sub_no_carry(layouter, &Q.y, &P.y)?;
    let lambda = chip.divide(layouter, &dy, &dx)?;

    //  x_3 = lambda^2 - x_1 - x_2 (mod p)
    let lambda_sq = chip.mul_no_carry(layouter, &lambda, &lambda)?;
    let lambda_sq_minus_px = chip.sub_no_carry(layouter, &lambda_sq, &P.x)?;
    let x_3_no_carry = chip.sub_no_carry(layouter, &lambda_sq_minus_px, &Q.x)?;
    let x_3 = chip.carry_mod(layouter, &x_3_no_carry)?;

    //  y_3 = lambda (x_1 - x_3) - y_1 mod p
    let dx_13 = chip.sub_no_carry(layouter, &P.x, &x_3)?;
    let lambda_dx_13 = chip.mul_no_carry(layouter, &lambda, &dx_13)?;
    let y_3_no_carry = chip.sub_no_carry(layouter, &lambda_dx_13, &P.y)?;
    let y_3 = chip.carry_mod(layouter, &y_3_no_carry)?;

    Ok(EccPoint::construct(x_3, y_3))
}

// Implements:
//  Given P = (x_1, y_1) and Q = (x_2, y_2), ecc points over the field F_p
//  Find ecc subtraction P - Q = (x_3, y_3)
//  Assumes that P !=Q and Q != (P - Q)
pub fn ecc_sub_unequal<F: FieldExt, FC: FieldChip<F>>(
    chip: &mut FC,
    layouter: &mut impl Layouter<F>,
    P: &EccPoint<F, FC::FieldPoint>,
    Q: &EccPoint<F, FC::FieldPoint>,
) -> Result<EccPoint<F, FC::FieldPoint>, Error> {
    let dx = chip.sub_no_carry(layouter, &Q.x, &P.x)?;
    let dy = chip.add_no_carry(layouter, &Q.y, &P.y)?;

    let lambda = chip.neg_divide(layouter, &dy, &dx)?;

    // (x_2 - x_1) * lambda + y_2 + y_1 = 0 (mod p)
    let lambda_dx = chip.mul_no_carry(layouter, &lambda, &dx)?;
    let lambda_dx_plus_dy = chip.add_no_carry(layouter, &lambda_dx, &dy)?;
    chip.check_carry_mod_to_zero(layouter, &lambda_dx_plus_dy)?;

    //  x_3 = lambda^2 - x_1 - x_2 (mod p)
    let lambda_sq = chip.mul_no_carry(layouter, &lambda, &lambda)?;
    let lambda_sq_minus_px = chip.sub_no_carry(layouter, &lambda_sq, &P.x)?;
    let x_3_no_carry = chip.sub_no_carry(layouter, &lambda_sq_minus_px, &Q.x)?;
    let x_3 = chip.carry_mod(layouter, &x_3_no_carry)?;

    //  y_3 = lambda (x_1 - x_3) - y_1 mod p
    let dx_13 = chip.sub_no_carry(layouter, &P.x, &x_3)?;
    let lambda_dx_13 = chip.mul_no_carry(layouter, &lambda, &dx_13)?;
    let y_3_no_carry = chip.sub_no_carry(layouter, &lambda_dx_13, &P.y)?;
    let y_3 = chip.carry_mod(layouter, &y_3_no_carry)?;

    Ok(EccPoint::construct(x_3, y_3))
}

// Implements:
// computing 2P on elliptic curve E for P = (x, y)
// formula from https://crypto.stanford.edu/pbc/notes/elliptic/explicit.html
// assume y != 0 (otherwise 2P = O)

// lamb =  3x^2 / (2 y) % p
// x_3 = out[0] = lambda^2 - 2 x % p
// y_3 = out[1] = lambda (x - x_3) - y % p

// we precompute lambda and constrain (2y) * lambda = 3 x^2 (mod p)
// then we compute x_3 = lambda^2 - 2 x (mod p)
//                 y_3 = lambda (x - x_3) - y (mod p)
pub fn ecc_double<F: FieldExt, FC: FieldChip<F>>(
    chip: &mut FC,
    layouter: &mut impl Layouter<F>,
    P: &EccPoint<F, FC::FieldPoint>,
) -> Result<EccPoint<F, FC::FieldPoint>, Error> {
    // removed optimization that computes `2 * lambda` while assigning witness to `lambda` simultaneously, in favor of readability. The difference is just copying `lambda` once
    let two_y = chip.scalar_mul_no_carry(layouter, &P.y, F::from(2))?;
    let three_x = chip.scalar_mul_no_carry(layouter, &P.x, F::from(3))?;
    let three_x_sq = chip.mul_no_carry(layouter, &three_x, &P.x)?;
    let lambda = chip.divide(layouter, &three_x_sq, &two_y)?;

    // x_3 = lambda^2 - 2 x % p
    let lambda_sq = chip.mul_no_carry(layouter, &lambda, &lambda)?;
    let two_x = chip.scalar_mul_no_carry(layouter, &P.x, F::from(2))?;
    let x_3_no_carry = chip.sub_no_carry(layouter, &lambda_sq, &two_x)?;
    let x_3 = chip.carry_mod(layouter, &x_3_no_carry)?;

    // y_3 = lambda (x - x_3) - y % p
    let dx = chip.sub_no_carry(layouter, &P.x, &x_3)?;
    let lambda_dx = chip.mul_no_carry(layouter, &lambda, &dx)?;
    let y_3_no_carry = chip.sub_no_carry(layouter, &lambda_dx, &P.y)?;
    let y_3 = chip.carry_mod(layouter, &y_3_no_carry)?;

    Ok(EccPoint::construct(x_3, y_3))
}

pub fn select<F: FieldExt, FC>(
    chip: &mut FC,
    layouter: &mut impl Layouter<F>,
    P: &EccPoint<F, FC::FieldPoint>,
    Q: &EccPoint<F, FC::FieldPoint>,
    sel: &AssignedCell<F, F>,
) -> Result<EccPoint<F, FC::FieldPoint>, Error>
where
    FC: FieldChip<F> + Selectable<F, Point = FC::FieldPoint>,
{
    let Rx = chip.select(layouter, &P.x, &Q.x, sel)?;
    let Ry = chip.select(layouter, &P.y, &Q.y, sel)?;
    Ok(EccPoint::construct(Rx, Ry))
}

// takes the dot product of points with sel, where each is intepreted as
// a _vector_
pub fn inner_product<F: FieldExt, FC>(
    chip: &mut FC,
    layouter: &mut impl Layouter<F>,
    points: &Vec<EccPoint<F, FC::FieldPoint>>,
    coeffs: &Vec<AssignedCell<F, F>>,
) -> Result<EccPoint<F, FC::FieldPoint>, Error>
where
    FC: FieldChip<F> + Selectable<F, Point = FC::FieldPoint>,
{
    let length = coeffs.len();
    assert_eq!(length, points.len());

    let x_coords = points.iter().map(|P| P.x.clone()).collect();
    let y_coords = points.iter().map(|P| P.y.clone()).collect();
    let Rx = chip.inner_product(layouter, &x_coords, coeffs)?;
    let Ry = chip.inner_product(layouter, &y_coords, coeffs)?;
    Ok(EccPoint::construct(Rx, Ry))
}

// sel is little-endian binary
pub fn select_from_bits<F: FieldExt, FC>(
    chip: &mut FC,
    layouter: &mut impl Layouter<F>,
    points: &Vec<EccPoint<F, FC::FieldPoint>>,
    sel: &Vec<AssignedCell<F, F>>,
) -> Result<EccPoint<F, FC::FieldPoint>, Error>
where
    FC: FieldChip<F> + Selectable<F, Point = FC::FieldPoint>,
{
    let w = sel.len();
    let num_points = points.len();
    assert_eq!(1 << w, num_points);
    let sel_quantum = sel.iter().map(|x| Existing(x)).collect();
    let coeffs = chip.range().gate().bits_to_indicator(layouter, &sel_quantum)?;
    inner_product(chip, layouter, points, &coeffs)
}

// computes [scalar] * P on y^2 = x^3 + b
// - `scalar` is represented as a reference array of `AssignedCell`s
// - `scalar = sum_i scalar_i * 2^{max_bits * i}`
// - an array of length > 1 is needed when `scalar` exceeds the modulus of scalar field `F`
// assumes:
// - `scalar_i < 2^{max_bits} for all i` (constrained by num_to_bits)
// - `max_bits <= modulus::<F>.bits()`
//   * P has order given by the scalar field modulus
pub fn scalar_multiply<F: FieldExt, FC>(
    chip: &mut FC,
    layouter: &mut impl Layouter<F>,
    P: &EccPoint<F, FC::FieldPoint>,
    scalar: &Vec<AssignedCell<F, F>>,
    b: F,
    max_bits: usize,
    window_bits: usize,
) -> Result<EccPoint<F, FC::FieldPoint>, Error>
where
    FC: FieldChip<F> + Selectable<F, Point = FC::FieldPoint>,
{
    assert!(scalar.len() > 0);
    assert!((max_bits as u64) <= modulus::<F>().bits());

    let total_bits = max_bits * scalar.len();
    let num_windows = (total_bits + window_bits - 1) / window_bits;
    let rounded_bitlen = num_windows * window_bits;

    let mut bits = Vec::with_capacity(rounded_bitlen);
    for x in scalar {
        let mut new_bits = chip.range().num_to_bits(layouter, x, max_bits)?;
        bits.append(&mut new_bits);
    }
    let mut rounded_bits = bits;
    let zero_cell = layouter.assign_region(
        || "constant 0",
        |mut region| {
            let zero_cells = vec![Constant(F::from(0))];
            let (zero_cells_assigned, _) =
                chip.range().gate().assign_region(zero_cells, 0, &mut region)?;
            Ok(zero_cells_assigned[0].clone())
        },
    )?;
    for idx in 0..(rounded_bitlen - total_bits) {
        rounded_bits.push(zero_cell.clone());
    }

    // is_started[idx] holds whether there is a 1 in bits with index at least (rounded_bitlen - idx)
    let mut is_started = Vec::with_capacity(rounded_bitlen);
    for idx in 0..(rounded_bitlen - total_bits) {
        is_started.push(zero_cell.clone());
    }
    is_started.push(zero_cell.clone());
    for idx in 1..total_bits {
        let or = chip.range().gate().or(
            layouter,
            &Existing(&is_started[rounded_bitlen - total_bits + idx - 1]),
            &Existing(&rounded_bits[total_bits - idx]),
        )?;
        is_started.push(or.clone());
    }

    // is_zero_window[idx] is 0/1 depending on whether bits [rounded_bitlen - window_bits * (idx + 1), rounded_bitlen - window_bits * idx) are all 0
    let mut is_zero_window = Vec::with_capacity(num_windows);
    let mut ones_vec = Vec::with_capacity(window_bits);
    for idx in 0..window_bits {
        ones_vec.push(Constant(F::from(1)));
    }
    for idx in 0..num_windows {
        let temp_bits = rounded_bits
            [rounded_bitlen - window_bits * (idx + 1)..rounded_bitlen - window_bits * idx]
            .iter()
            .map(|x| Existing(&x))
            .collect();
        let bit_sum = chip.range().gate().inner_product(layouter, &ones_vec, &temp_bits)?;
        let is_zero = chip.range().is_zero(layouter, &bit_sum.2)?;
        is_zero_window.push(is_zero.clone());
    }

    // cached_points[idx] stores idx * P, with cached_points[0] = P
    let cache_size = 1usize << window_bits;
    let mut cached_points = Vec::with_capacity(cache_size);
    cached_points.push(P.clone());
    cached_points.push(P.clone());
    for idx in 2..cache_size {
        if idx == 2 {
            let double = ecc_double(chip, layouter, P /*, b*/)?;
            cached_points.push(double.clone());
        } else {
            let new_point = ecc_add_unequal(chip, layouter, &cached_points[idx - 1], &P)?;
            cached_points.push(new_point.clone());
        }
    }

    // if all the starting window bits are 0, get start_point = P
    let mut curr_point = select_from_bits(
        chip,
        layouter,
        &cached_points,
        &rounded_bits[rounded_bitlen - window_bits..rounded_bitlen].to_vec(),
    )?;

    for idx in 1..num_windows {
        let mut mult_point = curr_point.clone();
        for double_idx in 0..window_bits {
            mult_point = ecc_double(chip, layouter, &mult_point)?;
        }
        let add_point = select_from_bits(
            chip,
            layouter,
            &cached_points,
            &rounded_bits
                [rounded_bitlen - window_bits * (idx + 1)..rounded_bitlen - window_bits * idx]
                .to_vec(),
        )?;
        let mult_and_add = ecc_add_unequal(chip, layouter, &mult_point, &add_point)?;
        let is_started_point =
            select(chip, layouter, &mult_point, &mult_and_add, &is_zero_window[idx])?;

        curr_point =
            select(chip, layouter, &is_started_point, &add_point, &is_started[window_bits * idx])?;
    }
    Ok(curr_point.clone())
}

// need to supply an extra generic `GA` implementing `CurveAffine` trait in order to generate random witness points on the curve in question
// Input:
// - `scalars` is vector of same length as `P`
// - each `scalar` in `scalars` satisfies same assumptions as in `scalar_multiply` above
pub fn multi_scalar_multiply<F: FieldExt, FC, GA>(
    chip: &mut FC,
    layouter: &mut impl Layouter<F>,
    P: &Vec<EccPoint<F, FC::FieldPoint>>,
    scalars: &Vec<Vec<AssignedCell<F, F>>>,
    b: F,
    max_bits: usize,
    window_bits: usize,
) -> Result<EccPoint<F, FC::FieldPoint>, Error>
where
    FC: FieldChip<F> + Selectable<F, Point = FC::FieldPoint>,
    GA: CurveAffine<Base = FC::FieldType>,
{
    let k = P.len();
    assert_eq!(k, scalars.len());
    assert!(k > 0);
    assert!(scalars[0].len() > 0);
    assert!((max_bits as u64) <= modulus::<F>().bits());

    let total_bits = max_bits * scalars[0].len();
    let num_windows = (total_bits + window_bits - 1) / window_bits;
    let rounded_bitlen = num_windows * window_bits;

    let zero_cell = layouter.assign_region(
        || "constant 0",
        |mut region| {
            let zero_cells = vec![Constant(F::from(0))];
            let (zero_cells_assigned, _) =
                chip.range().gate().assign_region(zero_cells, 0, &mut region)?;
            Ok(zero_cells_assigned[0].clone())
        },
    )?;
    let mut rounded_bits_vec = Vec::with_capacity(k);
    for scalar in scalars {
        let mut bits = Vec::with_capacity(rounded_bitlen);
        for x in scalar {
            let mut new_bits = chip.range().num_to_bits(layouter, x, max_bits)?;
            bits.append(&mut new_bits);
        }
        let mut rounded_bits = bits;
        for _i in 0..(rounded_bitlen - total_bits) {
            rounded_bits.push(zero_cell.clone());
        }
        rounded_bits_vec.push(rounded_bits);
    }

    let mut is_zero_window_vec = Vec::with_capacity(k);
    let mut ones_vec = Vec::with_capacity(window_bits);
    for idx in 0..window_bits {
        ones_vec.push(Constant(F::from(1)));
    }
    for idx in 0..k {
        let mut is_zero_window = Vec::with_capacity(num_windows);
        for window_idx in 0..num_windows {
            let temp_bits = rounded_bits_vec[idx][rounded_bitlen - window_bits * (window_idx + 1)
                ..rounded_bitlen - window_bits * window_idx]
                .iter()
                .map(|x| Existing(&x))
                .collect();
            let bit_sum = chip.range().gate().inner_product(layouter, &ones_vec, &temp_bits)?;
            let is_zero = chip.range().is_zero(layouter, &bit_sum.2)?;
            is_zero_window.push(is_zero.clone());
        }
        is_zero_window_vec.push(is_zero_window);
    }
    let mut rng = rand::thread_rng();
    let base_point: GA = GA::CurveExt::random(&mut rng).to_affine();
    let base_point_coord = base_point.coordinates().unwrap();
    let pt_x = FC::fe_to_witness(&Some(*base_point_coord.x()));
    let pt_y = FC::fe_to_witness(&Some(*base_point_coord.y()));
    let base = {
        let x_overflow = chip.load_private(layouter, pt_x)?;
        let y_overflow = chip.load_private(layouter, pt_y)?;
        EccPoint::construct(x_overflow, y_overflow)
    };

    // contains random base points [A, ..., 2^{w + k - 1} * A]
    let mut rand_start_vec = Vec::with_capacity(k);
    rand_start_vec.push(base.clone());
    for idx in 1..(k + window_bits) {
        let base_mult = ecc_double(chip, layouter, &rand_start_vec[idx - 1])?;
        rand_start_vec.push(base_mult.clone());
    }

    // contains (1 - 2^w) * [A, ..., 2^(k - 1) * A]
    let mut neg_mult_rand_start_vec = Vec::with_capacity(k);
    for idx in 0..k {
        let diff = ecc_sub_unequal(
            chip,
            layouter,
            &rand_start_vec[idx],
            &rand_start_vec[idx + window_bits],
        )?;
        neg_mult_rand_start_vec.push(diff.clone());
    }

    let cache_size = 1usize << window_bits;
    let mut cached_points_vec = Vec::with_capacity(k);
    for idx in 0..k {
        let mut cached_points = Vec::with_capacity(cache_size);
        cached_points.push(neg_mult_rand_start_vec[idx].clone());
        for cache_idx in 0..(cache_size - 1) {
            let new_point = ecc_add_unequal(chip, layouter, &cached_points[cache_idx], &P[idx])?;
            cached_points.push(new_point.clone());
        }
        cached_points_vec.push(cached_points);
    }

    // initialize at (2^{k + 1} - 1) * A
    let start_point = ecc_sub_unequal(chip, layouter, &rand_start_vec[k], &rand_start_vec[0])?;
    let mut curr_point = start_point.clone();

    // compute \sum_i x_i P_i + (2^{k + 1} - 1) * A
    for idx in 0..num_windows {
        for double_idx in 0..window_bits {
            curr_point = ecc_double(chip, layouter, &curr_point)?;
        }
        for base_idx in 0..k {
            let add_point = select_from_bits(
                chip,
                layouter,
                &cached_points_vec[base_idx],
                &rounded_bits_vec[base_idx]
                    [rounded_bitlen - window_bits * (idx + 1)..rounded_bitlen - window_bits * idx]
                    .to_vec(),
            )?;
            curr_point = ecc_add_unequal(chip, layouter, &curr_point, &add_point)?;
        }
    }
    curr_point = ecc_sub_unequal(chip, layouter, &curr_point, &start_point)?;

    Ok(curr_point.clone())
}

// CF is the coordinate field of GA
// SF is the scalar field of GA
<<<<<<< HEAD
pub fn ecdsa_verify_no_pubkey_check<
    F: FieldExt,
    CF: PrimeField,
    SF: PrimeField,
    GA,
    const NUM_ADVICE: usize,
    const NUM_FIXED: usize,
>(
=======
// p = coordinate field modulus
// n = scalar field modulus
// Only valid when p is very close to n in size (e.g. for Secp256k1)
pub fn ecdsa_verify_no_pubkey_check<F: FieldExt, CF: PrimeField, SF: PrimeField, GA, const NUM_ADVICE: usize, const NUM_FIXED: usize>(
>>>>>>> 41173a37
    base_chip: &mut FpChip<F, NUM_ADVICE, NUM_FIXED, CF>,
    layouter: &mut impl Layouter<F>,
    pubkey: &EccPoint<F, <FpChip<F, NUM_ADVICE, NUM_FIXED, CF> as FieldChip<F>>::FieldPoint>,
    r: &OverflowInteger<F>,
    s: &OverflowInteger<F>,
    msghash: &OverflowInteger<F>,
    b: F,
    var_window_bits: usize,
    fixed_window_bits: usize,
) -> Result<AssignedCell<F, F>, Error>
where
    GA: CurveAffine<Base = CF, ScalarExt = SF>,
{
    let G = FixedEccPoint::from_g1(
        &GA::generator(),
        pubkey.x.truncation.limbs.len(),
        pubkey.x.truncation.limb_bits,
    );

    let mut scalar_chip = FpOverflowChip::<F, NUM_ADVICE, NUM_FIXED, SF>::from_fp_chip(
        base_chip.range,
        base_chip.limb_bits,
        base_chip.num_limbs,
        modulus::<SF>(),
    );
    let n = scalar_chip.load_constant(layouter, BigInt::from(scalar_chip.p.clone()))?;

    // check r,s are in [1, n - 1]
    let r_valid = scalar_chip.is_soft_nonzero(layouter, r)?;
    let s_valid = scalar_chip.is_soft_nonzero(layouter, s)?;

    // compute u1 = m s^{-1} mod n and u2 = r s^{-1} mod n
    let u1 = scalar_chip.divide(layouter, msghash, s)?;
    let u2 = scalar_chip.divide(layouter, r, s)?;

    let r_crt = scalar_chip.to_crt(layouter, r)?;

    // compute u1 * G and u2 * pubkey
    let u1_mul = fixed_base_scalar_multiply(
        base_chip,
        layouter,
        &G,
        &u1.limbs,
        b,
        u1.limb_bits,
        fixed_window_bits,
    )?;
    let u2_mul =
        scalar_multiply(base_chip, layouter, pubkey, &u2.limbs, b, u2.limb_bits, var_window_bits)?;

    // check u1 * G and u2 * pubkey are not negatives and not equal
    //     TODO: Technically they could be equal for a valid signature, but this happens with vanishing probability
    //           for an ECDSA signature constructed in a standard way
    // coordinates of u1_mul and u2_mul are in proper bigint form, and lie in but are not constrained to [0, n)
    // we therefore need hard inequality here
    let u1_u2_x_eq = base_chip.is_equal(layouter, &u1_mul.x, &u2_mul.x)?;
    let u1_u2_not_neg = base_chip.range.gate().not(layouter, &Existing(&u1_u2_x_eq))?;

    // compute (x1, y1) = u1 * G + u2 * pubkey and check (r mod n) == x1 as integers
    // WARNING: For optimization reasons, does not reduce x1 mod n, which is
    //          invalid unless p is very close to n in size.
    let sum = ecc_add_unequal(base_chip, layouter, &u1_mul, &u2_mul)?;
    let equal_check = base_chip.is_equal(layouter, &sum.x, &r_crt)?;

    // TODO: maybe the big_less_than is optional?
    let u1_small = big_less_than::assign(base_chip.range, layouter, &u1, &n)?;
    let u2_small = big_less_than::assign(base_chip.range, layouter, &u2, &n)?;

    // check (r in [1, n - 1]) and (s in [1, n - 1]) and (u1_mul != - u2_mul) and (r == x1 mod n)
    let res1 = base_chip.range.gate().and(layouter, &Existing(&r_valid), &Existing(&s_valid))?;
    let res2 = base_chip.range.gate().and(layouter, &Existing(&res1), &Existing(&u1_small))?;
    let res3 = base_chip.range.gate().and(layouter, &Existing(&res2), &Existing(&u2_small))?;
    let res4 = base_chip.range.gate().and(layouter, &Existing(&res3), &Existing(&u1_u2_not_neg))?;
    let res5 = base_chip.range.gate().and(layouter, &Existing(&res4), &Existing(&equal_check))?;
    Ok(res5)
}

pub struct EccChip<'a, F: FieldExt, FC: FieldChip<F>> {
    pub field_chip: &'a mut FC,
    _marker: PhantomData<F>,
}

impl<'a, F: FieldExt, FC: FieldChip<F>> EccChip<'a, F, FC> {
    pub fn construct(field_chip: &'a mut FC) -> Self {
        Self { field_chip, _marker: PhantomData }
    }

    pub fn load_private(
        &mut self,
        layouter: &mut impl Layouter<F>,
        point: (Option<FC::FieldType>, Option<FC::FieldType>),
    ) -> Result<EccPoint<F, FC::FieldPoint>, Error> {
        let (x, y) = (FC::fe_to_witness(&point.0), FC::fe_to_witness(&point.1));

        let x_assigned = self.field_chip.load_private(layouter, x)?;
        let y_assigned = self.field_chip.load_private(layouter, y)?;

        Ok(EccPoint::construct(x_assigned, y_assigned))
    }

    pub fn negate(
        &mut self,
        layouter: &mut impl Layouter<F>,
        P: &EccPoint<F, FC::FieldPoint>,
    ) -> Result<EccPoint<F, FC::FieldPoint>, Error> {
        Ok(EccPoint::construct(
            P.x.clone(),
            self.field_chip.negate(layouter, &P.y).expect("negating field point should not fail"),
        ))
    }

    pub fn add_unequal(
        &mut self,
        layouter: &mut impl Layouter<F>,
        P: &EccPoint<F, FC::FieldPoint>,
        Q: &EccPoint<F, FC::FieldPoint>,
    ) -> Result<EccPoint<F, FC::FieldPoint>, Error> {
        ecc_add_unequal(self.field_chip, layouter, P, Q)
    }

    pub fn double(
        &mut self,
        layouter: &mut impl Layouter<F>,
        P: &EccPoint<F, FC::FieldPoint>,
    ) -> Result<EccPoint<F, FC::FieldPoint>, Error> {
        ecc_double(self.field_chip, layouter, P)
    }
}

impl<F: FieldExt, FC: FieldChip<F>> EccChip<'_, F, FC>
where
    FC: Selectable<F, Point = FC::FieldPoint>,
{
    pub fn scalar_mult(
        &mut self,
        layouter: &mut impl Layouter<F>,
        P: &EccPoint<F, FC::FieldPoint>,
        scalar: &Vec<AssignedCell<F, F>>,
        b: F,
        max_bits: usize,
        window_bits: usize,
    ) -> Result<EccPoint<F, FC::FieldPoint>, Error> {
        scalar_multiply(self.field_chip, layouter, P, scalar, b, max_bits, window_bits)
    }

    pub fn multi_scalar_mult<GA>(
        &mut self,
        layouter: &mut impl Layouter<F>,
        P: &Vec<EccPoint<F, FC::FieldPoint>>,
        scalars: &Vec<Vec<AssignedCell<F, F>>>,
        b: F,
        max_bits: usize,
        window_bits: usize,
    ) -> Result<EccPoint<F, FC::FieldPoint>, Error>
    where
        GA: CurveAffine<Base = FC::FieldType>,
    {
        multi_scalar_multiply::<F, FC, GA>(
            self.field_chip,
            layouter,
            P,
            scalars,
            b,
            max_bits,
            window_bits,
        )
    }
}

impl<'a, F: FieldExt, FC: PrimeFieldChip<'a, F>> EccChip<'a, F, FC> {
    pub fn fixed_base_scalar_mult<GA>(
        &mut self,
        layouter: &mut impl Layouter<F>,
        P: &FixedEccPoint<F, GA>,
        scalar: &Vec<AssignedCell<F, F>>,
        b: F,
        max_bits: usize,
        window_bits: usize,
    ) -> Result<EccPoint<F, FC::FieldPoint>, Error>
    where
        GA: CurveAffine,
        GA::Base: PrimeField,
        FC: PrimeFieldChip<'a, F, FieldType = GA::Base, FieldPoint = CRTInteger<F>>
            + Selectable<F, Point = FC::FieldPoint>,
    {
        fixed_base_scalar_multiply(self.field_chip, layouter, P, scalar, b, max_bits, window_bits)
    }
}

#[cfg(test)]
pub mod tests;<|MERGE_RESOLUTION|>--- conflicted
+++ resolved
@@ -480,7 +480,9 @@
 
 // CF is the coordinate field of GA
 // SF is the scalar field of GA
-<<<<<<< HEAD
+// p = coordinate field modulus
+// n = scalar field modulus
+// Only valid when p is very close to n in size (e.g. for Secp256k1)
 pub fn ecdsa_verify_no_pubkey_check<
     F: FieldExt,
     CF: PrimeField,
@@ -489,12 +491,6 @@
     const NUM_ADVICE: usize,
     const NUM_FIXED: usize,
 >(
-=======
-// p = coordinate field modulus
-// n = scalar field modulus
-// Only valid when p is very close to n in size (e.g. for Secp256k1)
-pub fn ecdsa_verify_no_pubkey_check<F: FieldExt, CF: PrimeField, SF: PrimeField, GA, const NUM_ADVICE: usize, const NUM_FIXED: usize>(
->>>>>>> 41173a37
     base_chip: &mut FpChip<F, NUM_ADVICE, NUM_FIXED, CF>,
     layouter: &mut impl Layouter<F>,
     pubkey: &EccPoint<F, <FpChip<F, NUM_ADVICE, NUM_FIXED, CF> as FieldChip<F>>::FieldPoint>,
