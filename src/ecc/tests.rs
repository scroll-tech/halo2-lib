--- conflicted
+++ resolved
@@ -105,36 +105,6 @@
             }
             println!("double witness OK");
         }
-<<<<<<< HEAD
-        */
-
-        // test scalar mult
-        {
-            let scalar_mult = chip.scalar_mult(
-                &mut layouter.namespace(|| "scalar_mult"),
-                &P_assigned,
-                &vec![x_assigned],
-                F::from(3),
-                254,
-                4,
-            )?;
-            assert_eq!(scalar_mult.x.truncation.to_bigint(), scalar_mult.x.value);
-            assert_eq!(scalar_mult.y.truncation.to_bigint(), scalar_mult.y.value);
-            if self.P != None {
-                let actual = G1Affine::from(
-                    &self.P.unwrap()
-                        * Fn::from_repr_vartime(
-                            self.x.unwrap().to_repr().as_ref()[..32].try_into().unwrap(),
-                        )
-                        .unwrap(),
-                );
-                assert_eq!(actual.x, bigint_to_fe(&scalar_mult.x.value.unwrap()));
-                assert_eq!(actual.y, bigint_to_fe(&scalar_mult.y.value.unwrap()));
-                println!("scalar mult witness OK");
-            }
-        }
-=======
->>>>>>> ea34e090
 
         println!("Using {} advice columns and {} fixed columns", NUM_ADVICE, NUM_FIXED);
         println!(
