--- conflicted
+++ resolved
@@ -374,15 +374,14 @@
         Ok(())
     }
 
-<<<<<<< HEAD
-    fn is_zero(
+    fn is_soft_zero(
         &mut self,
         layouter: &mut impl Layouter<F>,
         a: &FqPoint<F>,
     ) -> Result<AssignedCell<F, F>, Error> {
         let mut prev = None;
         for a_coeff in &a.coeffs {
-            let coeff = self.fp_chip.is_zero(layouter, a_coeff)?;
+            let coeff = self.fp_chip.is_soft_zero(layouter, a_coeff)?;
             if let Some(p) = prev {
                 let new =
                     self.fp_chip.range().gate().and(layouter, &Existing(&coeff), &Existing(&p))?;
@@ -394,62 +393,23 @@
         Ok(prev.unwrap())
     }
 
-    fn is_equal(
-        &mut self,
-        layouter: &mut impl Layouter<F>,
-        a: &FqPoint<F>,
-        b: &FqPoint<F>,
+    fn is_soft_nonzero(
+        &mut self,
+        layouter: &mut impl Layouter<F>,
+        a: &FqPoint<F>,
     ) -> Result<AssignedCell<F, F>, Error> {
         let mut prev = None;
-        for (a_coeff, b_coeff) in a.coeffs.iter().zip(b.coeffs.clone()) {
-            let coeff = self.fp_chip.is_equal(layouter, a_coeff, &b_coeff)?;
+        for a_coeff in &a.coeffs {
+            let coeff = self.fp_chip.is_soft_nonzero(layouter, a_coeff)?;
             if let Some(p) = prev {
                 let new =
-                    self.fp_chip.range().gate().and(layouter, &Existing(&coeff), &Existing(&p))?;
+                    self.fp_chip.range().gate().or(layouter, &Existing(&coeff), &Existing(&p))?;
                 prev = Some(new);
             } else {
                 prev = Some(coeff);
             }
         }
         Ok(prev.unwrap())
-=======
-    fn is_soft_zero(
-	&mut self,
-	layouter: &mut impl Layouter<F>,
-	a: &FqPoint<F>,
-    ) -> Result<AssignedCell<F, F>, Error> {
-	let mut prev = None;
-	for a_coeff in &a.coeffs {
-	    let coeff = self.fp_chip.is_soft_zero(layouter, a_coeff)?;
-	    if let Some(p) = prev {
-		let new = self.fp_chip.range()
-		    .gate().and(layouter, &Existing(&coeff), &Existing(&p))?;
-		prev = Some(new);
-	    } else {
-		prev = Some(coeff);
-	    }
-	}
-	Ok(prev.unwrap())
-    }
-
-    fn is_soft_nonzero(
-	&mut self,
-	layouter: &mut impl Layouter<F>,
-	a: &FqPoint<F>,
-    ) -> Result<AssignedCell<F, F>, Error> {
-	let mut prev = None;
-	for a_coeff in &a.coeffs {
-	    let coeff = self.fp_chip.is_soft_nonzero(layouter, a_coeff)?;
-	    if let Some(p) = prev {
-		let new = self.fp_chip.range()
-		    .gate().or(layouter, &Existing(&coeff), &Existing(&p))?;
-		prev = Some(new);
-	    } else {
-		prev = Some(coeff);
-	    }
-	}
-	Ok(prev.unwrap())
->>>>>>> 41173a37
     }
 }
 
