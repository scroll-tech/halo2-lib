use std::marker::PhantomData;

use ff::PrimeField;
use halo2_proofs::{
    arithmetic::{BaseExt, Field, FieldExt},
    circuit::{AssignedCell, Layouter},
    plonk::Error,
};
use num_bigint::{BigInt, BigUint};
use num_traits::Num;

use crate::fields::fp::{FpChip, FpConfig};
<<<<<<< HEAD
use crate::gates::qap_gate;
use crate::gates::qap_gate::QuantumCell::{Constant, Existing, Witness};
use crate::gates::range;
=======
>>>>>>> ea34e090
use crate::utils::{bigint_to_fe, decompose_bigint_option, fe_to_biguint};
use crate::{
    bigint::{
        add_no_carry, carry_mod, check_carry_mod_to_zero, mul_no_carry, scalar_mul_no_carry,
        sub_no_carry, CRTInteger, OverflowInteger,
    },
    gates::range::RangeChip,
};

use super::{FieldChip, FieldExtConstructor, FqPoint, PrimeFieldChip};

/// Represent Fp2 point as FqPoint with degree = 2
/// `Fp2 = Fp[u] / (u^2 + 1)`
/// This implementation assumes p = 3 (mod 4) in order for the polynomial u^2 + 1 to be irreducible over Fp; i.e., in order for -1 to not be a square (quadratic residue) in Fp
/// This means we store an Fp2 point as `a_0 + a_1 * u` where `a_0, a_1 in Fp`
pub struct Fp2Chip<'a, F: FieldExt, FpChip: PrimeFieldChip<F>, Fp2: Field> {
    pub fp_chip: &'a mut FpChip,
    _f: PhantomData<F>,
    _fp2: PhantomData<Fp2>,
}

impl<'a, F, FpChip, Fp2> Fp2Chip<'a, F, FpChip, Fp2>
where
    F: FieldExt,
    FpChip: PrimeFieldChip<F, FieldPoint = CRTInteger<F>>,
    FpChip::FieldType: PrimeField,
    Fp2: Field + FieldExtConstructor<FpChip::FieldType, 2>,
{
    /// User must construct an `FpChip` first using a config. This is intended so everything shares a single `FlexGateChip`, which is needed for the column allocation to work.
    pub fn construct(fp_chip: &'a mut FpChip) -> Self {
        Self { fp_chip, _f: PhantomData, _fp2: PhantomData }
    }

    pub fn fp_mul_no_carry(
        &mut self,
        layouter: &mut impl Layouter<F>,
        a: &FqPoint<F>,
        fp_point: &FpChip::FieldPoint,
    ) -> Result<FqPoint<F>, Error> {
        assert_eq!(a.coeffs.len(), 2);
        assert_eq!(a.degree, 2);

        let mut out_coeffs = Vec::with_capacity(2);
        for c in &a.coeffs {
            let coeff = self.fp_chip.mul_no_carry(layouter, c, fp_point)?;
            out_coeffs.push(coeff);
        }
        Ok(FqPoint::construct(out_coeffs, 2))
    }

    pub fn conjugate(
        &mut self,
        layouter: &mut impl Layouter<F>,
        a: &FqPoint<F>,
    ) -> Result<FqPoint<F>, Error> {
        assert_eq!(a.coeffs.len(), 2);

        let neg_a1 = self.fp_chip.negate(layouter, &a.coeffs[1])?;
        Ok(FqPoint::construct(vec![a.coeffs[0].clone(), neg_a1], 2))
    }

    pub fn neg_conjugate(
        &mut self,
        layouter: &mut impl Layouter<F>,
        a: &FqPoint<F>,
    ) -> Result<FqPoint<F>, Error> {
        assert_eq!(a.coeffs.len(), 2);

        let neg_a0 = self.fp_chip.negate(layouter, &a.coeffs[0])?;
        Ok(FqPoint::construct(vec![neg_a0, a.coeffs[1].clone()], 2))
    }
}

impl<F, FpChip, Fp2> FieldChip<F> for Fp2Chip<'_, F, FpChip, Fp2>
where
    F: FieldExt,
    FpChip: PrimeFieldChip<
        F,
        FieldPoint = CRTInteger<F>,
        WitnessType = Option<BigInt>,
        ConstantType = BigInt,
    >,
    FpChip::FieldType: PrimeField,
    Fp2: Field + FieldExtConstructor<FpChip::FieldType, 2>,
{
    type ConstantType = Fp2;
    type WitnessType = Vec<Option<BigInt>>;
    type FieldPoint = FqPoint<F>;
    type FieldType = Fp2;
    type RangeChip = FpChip::RangeChip;

    fn range(&mut self) -> &mut Self::RangeChip {
        self.fp_chip.range()
    }

    fn get_assigned_value(x: &FqPoint<F>) -> Option<Fp2> {
        assert_eq!(x.coeffs.len(), 2);
        let c0 = x.coeffs[0].value.clone();
        let c1 = x.coeffs[1].value.clone();
        c0.zip(c1).map(|(c0, c1)| Fp2::new([bigint_to_fe(&c0), bigint_to_fe(&c1)]))
    }

    fn fe_to_witness(x: &Option<Fp2>) -> Vec<Option<BigInt>> {
        match x.as_ref() {
            None => vec![None, None],
            Some(x) => {
                let coeffs = x.coeffs();
                assert_eq!(coeffs.len(), 2);
                coeffs.iter().map(|c| Some(BigInt::from(fe_to_biguint(c)))).collect()
            }
        }
    }

    fn load_private(
        &mut self,
        layouter: &mut impl Layouter<F>,
        coeffs: Vec<Option<BigInt>>,
    ) -> Result<FqPoint<F>, Error> {
        let mut assigned_coeffs = Vec::with_capacity(2);
        for a in coeffs {
            let assigned_coeff = self.fp_chip.load_private(layouter, a.clone())?;
            assigned_coeffs.push(assigned_coeff);
        }
        Ok(FqPoint::construct(assigned_coeffs, 2))
    }

    fn load_constant(
        &mut self,
        layouter: &mut impl Layouter<F>,
        c: Fp2,
    ) -> Result<FqPoint<F>, Error> {
        let mut assigned_coeffs = Vec::with_capacity(2);
        for a in &c.coeffs() {
            let assigned_coeff =
                self.fp_chip.load_constant(layouter, BigInt::from(fe_to_biguint(a)))?;
            assigned_coeffs.push(assigned_coeff);
        }
        Ok(FqPoint::construct(assigned_coeffs, 2))
    }

    // signed overflow BigInt functions
    fn add_no_carry(
        &mut self,
        layouter: &mut impl Layouter<F>,
        a: &FqPoint<F>,
        b: &FqPoint<F>,
    ) -> Result<FqPoint<F>, Error> {
        assert_eq!(a.degree, b.degree);
        let mut out_coeffs = Vec::with_capacity(a.degree);
        for i in 0..a.degree {
            let coeff = self.fp_chip.add_no_carry(layouter, &a.coeffs[i], &b.coeffs[i])?;
            out_coeffs.push(coeff);
        }
        Ok(FqPoint::construct(out_coeffs, a.degree))
    }

    fn sub_no_carry(
        &mut self,
        layouter: &mut impl Layouter<F>,
        a: &FqPoint<F>,
        b: &FqPoint<F>,
    ) -> Result<FqPoint<F>, Error> {
        assert_eq!(a.degree, b.degree);
        let mut out_coeffs = Vec::with_capacity(a.degree);
        for i in 0..a.degree {
            let coeff = self.fp_chip.sub_no_carry(layouter, &a.coeffs[i], &b.coeffs[i])?;
            out_coeffs.push(coeff);
        }
        Ok(FqPoint::construct(out_coeffs, a.degree))
    }

    fn negate(
        &mut self,
        layouter: &mut impl Layouter<F>,
        a: &FqPoint<F>,
    ) -> Result<FqPoint<F>, Error> {
        let mut out_coeffs = Vec::with_capacity(a.degree);
        for a_coeff in &a.coeffs {
            let out_coeff = self.fp_chip.negate(layouter, a_coeff)?;
            out_coeffs.push(out_coeff);
        }
        Ok(FqPoint::construct(out_coeffs, a.degree))
    }

    fn scalar_mul_no_carry(
        &mut self,
        layouter: &mut impl Layouter<F>,
        a: &FqPoint<F>,
        b: F,
    ) -> Result<FqPoint<F>, Error> {
        let mut out_coeffs = Vec::with_capacity(a.degree);
        for i in 0..a.degree {
            let coeff = self.fp_chip.scalar_mul_no_carry(layouter, &a.coeffs[i], b)?;
            out_coeffs.push(coeff);
        }
        Ok(FqPoint::construct(out_coeffs, a.degree))
    }

    fn mul_no_carry(
        &mut self,
        layouter: &mut impl Layouter<F>,
        a: &FqPoint<F>,
        b: &FqPoint<F>,
    ) -> Result<FqPoint<F>, Error> {
        assert_eq!(a.degree, b.degree);
        // (a_0 + a_1 * u) * (b_0 + b_1 * u) = (a_0 b_0 - a_1 b_1) + (a_0 b_1 + a_1 b_0) * u
        let mut ab_coeffs = Vec::with_capacity(a.degree * b.degree);
        for i in 0..a.degree {
            for j in 0..b.degree {
                let coeff = self.fp_chip.mul_no_carry(layouter, &a.coeffs[i], &b.coeffs[j])?;
                ab_coeffs.push(coeff);
            }
        }
        let a0b0_minus_a1b1 = self.fp_chip.sub_no_carry(
            layouter,
            &ab_coeffs[0 * b.degree + 0],
            &ab_coeffs[1 * b.degree + 1],
        )?;
        let a0b1_plus_a1b0 = self.fp_chip.add_no_carry(
            layouter,
            &ab_coeffs[0 * b.degree + 1],
            &ab_coeffs[1 * b.degree + 0],
        )?;

        let mut out_coeffs = Vec::with_capacity(a.degree);
        out_coeffs.push(a0b0_minus_a1b1);
        out_coeffs.push(a0b1_plus_a1b0);

        Ok(FqPoint::construct(out_coeffs, a.degree))
    }

    fn check_carry_mod_to_zero(
        &mut self,
        layouter: &mut impl Layouter<F>,
        a: &FqPoint<F>,
    ) -> Result<(), Error> {
        for coeff in &a.coeffs {
            self.fp_chip.check_carry_mod_to_zero(layouter, coeff)?;
        }
        Ok(())
    }

    fn carry_mod(
        &mut self,
        layouter: &mut impl Layouter<F>,
        a: &FqPoint<F>,
    ) -> Result<FqPoint<F>, Error> {
        let mut out_coeffs = Vec::with_capacity(a.degree);
        for a_coeff in &a.coeffs {
            let coeff = self.fp_chip.carry_mod(layouter, a_coeff)?;
            out_coeffs.push(coeff);
        }
        Ok(FqPoint::construct(out_coeffs, a.degree))
    }

    fn range_check(
        &mut self,
        layouter: &mut impl Layouter<F>,
        a: &FqPoint<F>,
    ) -> Result<(), Error> {
        let mut out_coeffs = Vec::with_capacity(a.degree);
        for a_coeff in &a.coeffs {
            let coeff = self.fp_chip.range_check(layouter, a_coeff)?;
            out_coeffs.push(coeff);
        }
        Ok(())
    }

    fn is_zero(
	&self,
	layouter: &mut impl Layouter<F>,
	a: &FqPoint<F>,
    ) -> Result<AssignedCell<F, F>, Error> {
	let mut prev = None;
	for a_coeff in &a.coeffs {
	    let coeff = self.fp_chip.is_zero(layouter, a_coeff)?;
	    if let Some(p) = prev {
		let new = self.fp_chip.config.range
		    .qap_config.and(layouter, &Existing(&coeff), &Existing(&p))?;
		prev = Some(new);
	    } else {
		prev = Some(coeff);
	    }
	}
	Ok(prev.unwrap())
    }

    fn is_equal(
	&self,
	layouter: &mut impl Layouter<F>,
	a: &FqPoint<F>,
	b: &FqPoint<F>,
    ) -> Result<AssignedCell<F, F>, Error> {
	let mut prev = None;
	for (a_coeff, b_coeff) in a.coeffs.iter().zip(b.coeffs.clone()) {
	    let coeff = self.fp_chip.is_equal(layouter, a_coeff, &b_coeff)?;
	    if let Some(p) = prev {
		let new = self.fp_chip.config.range
		    .qap_config.and(layouter, &Existing(&coeff), &Existing(&p))?;
		prev = Some(new);
	    } else {
		prev = Some(coeff);
	    }
	}
	Ok(prev.unwrap())	
    }    
}<|MERGE_RESOLUTION|>--- conflicted
+++ resolved
@@ -10,12 +10,11 @@
 use num_traits::Num;
 
 use crate::fields::fp::{FpChip, FpConfig};
-<<<<<<< HEAD
-use crate::gates::qap_gate;
-use crate::gates::qap_gate::QuantumCell::{Constant, Existing, Witness};
-use crate::gates::range;
-=======
->>>>>>> ea34e090
+use crate::gates::{
+    GateInstructions,
+    QuantumCell::{Constant, Existing, Witness},
+    RangeInstructions
+};
 use crate::utils::{bigint_to_fe, decompose_bigint_option, fe_to_biguint};
 use crate::{
     bigint::{
@@ -285,7 +284,7 @@
     }
 
     fn is_zero(
-	&self,
+	&mut self,
 	layouter: &mut impl Layouter<F>,
 	a: &FqPoint<F>,
     ) -> Result<AssignedCell<F, F>, Error> {
@@ -293,8 +292,7 @@
 	for a_coeff in &a.coeffs {
 	    let coeff = self.fp_chip.is_zero(layouter, a_coeff)?;
 	    if let Some(p) = prev {
-		let new = self.fp_chip.config.range
-		    .qap_config.and(layouter, &Existing(&coeff), &Existing(&p))?;
+		let new = self.fp_chip.range().gate().and(layouter, &Existing(&coeff), &Existing(&p))?;
 		prev = Some(new);
 	    } else {
 		prev = Some(coeff);
@@ -304,7 +302,7 @@
     }
 
     fn is_equal(
-	&self,
+	&mut self,
 	layouter: &mut impl Layouter<F>,
 	a: &FqPoint<F>,
 	b: &FqPoint<F>,
@@ -313,8 +311,8 @@
 	for (a_coeff, b_coeff) in a.coeffs.iter().zip(b.coeffs.clone()) {
 	    let coeff = self.fp_chip.is_equal(layouter, a_coeff, &b_coeff)?;
 	    if let Some(p) = prev {
-		let new = self.fp_chip.config.range
-		    .qap_config.and(layouter, &Existing(&coeff), &Existing(&p))?;
+		let new = self.fp_chip.range().gate()
+		    .and(layouter, &Existing(&coeff), &Existing(&p))?;
 		prev = Some(new);
 	    } else {
 		prev = Some(coeff);
