--- conflicted
+++ resolved
@@ -246,18 +246,16 @@
         Ok(())
     }
 
-<<<<<<< HEAD
-    fn is_zero(
+    fn is_soft_zero(
         &mut self,
         layouter: &mut impl Layouter<F>,
         a: &OverflowInteger<F>,
     ) -> Result<AssignedCell<F, F>, Error> {
-        let carry = self.carry_mod(layouter, a)?;
-        let is_carry_zero = big_is_zero::assign(self.range(), layouter, &carry)?;
+        let is_carry_zero = big_is_zero::assign(self.range(), layouter, a)?;
 
         // underflow != 0 iff carry < p
         let p = self.load_constant(layouter, BigInt::from(self.p.clone()))?;
-        let (diff, underflow) = sub::assign(self.range(), layouter, &carry, &p)?;
+        let (diff, underflow) = sub::assign(self.range(), layouter, a, &p)?;
         let is_underflow_zero = self.range.is_zero(layouter, &underflow)?;
         let range_check = self.range.gate().not(layouter, &Existing(&is_underflow_zero))?;
 
@@ -266,60 +264,23 @@
         Ok(res)
     }
 
-    fn is_equal(
-        &mut self,
-        layouter: &mut impl Layouter<F>,
-        a: &OverflowInteger<F>,
-        b: &OverflowInteger<F>,
+    fn is_soft_nonzero(
+        &mut self,
+        layouter: &mut impl Layouter<F>,
+        a: &OverflowInteger<F>,
     ) -> Result<AssignedCell<F, F>, Error> {
-        let diff = self.sub_no_carry(layouter, a, b)?;
-        let carry_res = self.carry_mod(layouter, &diff)?;
-        let is_diff_zero = big_is_zero::assign(self.range(), layouter, &carry_res)?;
-
-        // underflow != 0 iff res < p
+        let is_zero = big_is_zero::assign(self.range(), layouter, a)?;
+        let is_nonzero = self.range.gate().not(layouter, &Existing(&is_zero))?;
+
+        // underflow != 0 iff carry < p
         let p = self.load_constant(layouter, BigInt::from(self.p.clone()))?;
-        let (diff, underflow) = sub::assign(self.range(), layouter, &carry_res, &p)?;
+        let (diff, underflow) = sub::assign(self.range(), layouter, a, &p)?;
         let is_underflow_zero = self.range.is_zero(layouter, &underflow)?;
         let range_check = self.range.gate().not(layouter, &Existing(&is_underflow_zero))?;
 
         let res =
-            self.range.gate().and(layouter, &Existing(&is_diff_zero), &Existing(&range_check))?;
+            self.range.gate().and(layouter, &Existing(&is_nonzero), &Existing(&range_check))?;
         Ok(res)
-=======
-    fn is_soft_zero(
-	&mut self,
-	layouter: &mut impl Layouter<F>,
-	a: &OverflowInteger<F>,
-    ) -> Result<AssignedCell<F, F>, Error> {
-	let is_carry_zero = big_is_zero::assign(self.range(), layouter, a)?;
-	
-	// underflow != 0 iff carry < p
-	let p = self.load_constant(layouter, BigInt::from(self.p.clone()))?;
-	let (diff, underflow) = sub::assign(self.range(), layouter, a, &p)?;
-	let is_underflow_zero = self.range.is_zero(layouter, &underflow)?;
-	let range_check = self.range.gate().not(layouter, &Existing(&is_underflow_zero))?;
-
-	let res = self.range.gate().and(layouter, &Existing(&is_carry_zero), &Existing(&range_check))?;
-	Ok(res)	
-    }
-
-    fn is_soft_nonzero(
-	&mut self,
-	layouter: &mut impl Layouter<F>,
-	a: &OverflowInteger<F>,
-    ) -> Result<AssignedCell<F, F>, Error> {
-	let is_zero = big_is_zero::assign(self.range(), layouter, a)?;
-	let is_nonzero = self.range.gate().not(layouter, &Existing(&is_zero))?;
-
-	// underflow != 0 iff carry < p
-	let p = self.load_constant(layouter, BigInt::from(self.p.clone()))?;
-	let (diff, underflow) = sub::assign(self.range(), layouter, a, &p)?;
-	let is_underflow_zero = self.range.is_zero(layouter, &underflow)?;
-	let range_check = self.range.gate().not(layouter, &Existing(&is_underflow_zero))?;
-
-	let res = self.range.gate().and(layouter, &Existing(&is_nonzero), &Existing(&range_check))?;
-	Ok(res)
->>>>>>> 41173a37
     }
 }
 
