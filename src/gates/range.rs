--- conflicted
+++ resolved
@@ -250,9 +250,6 @@
         self.range_check(layouter, &shifted_val, num_bits)?;
         Ok(())
     }
-<<<<<<< HEAD
-}
-=======
 
     pub fn is_less_than(
         &self,
@@ -591,5 +588,4 @@
 	)?;
 	self.is_zero(layouter, &diff)
     }
-}
->>>>>>> 843b3de5
+}